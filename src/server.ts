--- conflicted
+++ resolved
@@ -549,11 +549,7 @@
 
   if (urlPath === '/env.js') {
     const config = resolveRuntimeConfig();
-<<<<<<< HEAD
     const serialised = JSON.stringify(config).replace(/</g, '\u003C');
-=======
-    const serialised = JSON.stringify(config).replace(/</g, '\\u003C');
->>>>>>> 9a5cead1
     const script = `window.__CHATTER_CONFIG__ = Object.freeze(${serialised});\n`;
 
     res.statusCode = 200;
