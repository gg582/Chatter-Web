--- conflicted
+++ resolved
@@ -516,7 +516,6 @@
     target.placeholders.port || (target.defaults.protocol === 'ssh' ? '22' : '23');
 
   const root = container.closest<HTMLElement>('[data-chatter-root]');
-<<<<<<< HEAD
   const containerDatasetPlatform = container.dataset.mobilePlatform;
   const containerDatasetLabel = container.dataset.mobilePlatformLabel;
   const rootDatasetPlatform = root?.dataset.mobilePlatform;
@@ -561,85 +560,15 @@
       if (detectedLabel && !root.dataset.mobilePlatformLabel) {
         root.dataset.mobilePlatformLabel = detectedLabel;
       }
-=======
-  const rootDatasetPlatform = root?.dataset.mobilePlatform;
-  const containerDatasetPlatform = container.dataset.mobilePlatform;
-  const resolvedDatasetPlatform =
-    (containerDatasetPlatform && isMobilePlatform(containerDatasetPlatform)
-      ? containerDatasetPlatform
-      : undefined) ??
-    (rootDatasetPlatform && isMobilePlatform(rootDatasetPlatform) ? rootDatasetPlatform : undefined);
-  const mobilePlatform: MobilePlatform | null = resolvedDatasetPlatform ?? detectMobilePlatform();
-
-  const rootDatasetLabel = root?.dataset.mobilePlatformLabel;
-  const containerDatasetLabel = container.dataset.mobilePlatformLabel;
-  const resolvedLabel =
-    containerDatasetLabel && containerDatasetLabel.trim()
-      ? containerDatasetLabel
-      : rootDatasetLabel && rootDatasetLabel.trim()
-        ? rootDatasetLabel
-        : mobilePlatform
-          ? describeMobilePlatform(mobilePlatform)
-          : '';
-
-  if (mobilePlatform) {
-    container.dataset.mobilePlatform = mobilePlatform;
-    if (resolvedLabel) {
-      container.dataset.mobilePlatformLabel = resolvedLabel;
-    }
-    if (root && !root.classList.contains('chatter-app--mobile')) {
-      root.classList.add('chatter-app--mobile');
-    }
-    if (root && !root.dataset.mobilePlatform) {
-      root.dataset.mobilePlatform = mobilePlatform;
-    }
-    if (root && resolvedLabel && !root.dataset.mobilePlatformLabel) {
-      root.dataset.mobilePlatformLabel = resolvedLabel;
->>>>>>> b6caee1a
     }
   } else {
     delete container.dataset.mobilePlatform;
     delete container.dataset.mobilePlatformLabel;
   }
 
-<<<<<<< HEAD
   const entryIntro = detectedLabel
     ? `Detected ${escapeHtml(detectedLabel)}. The dedicated command entry captures arrows, Ctrl shortcuts, and text for the bridge.`
     : 'Use the dedicated command entry to keep arrows, Ctrl shortcuts, and text flowing straight to the bridge.';
-=======
-  const mobileSection = mobilePlatform
-    ? `
-      <section class="terminal__mobile" data-terminal-mobile>
-        <div class="terminal__mobile-header">
-          <h3 class="terminal__mobile-title">Mobile command buffer</h3>
-          <p class="terminal__mobile-subtitle">
-            Detected ${escapeHtml(resolvedLabel || describeMobilePlatform(mobilePlatform))}. Queue your commands below and send them one
-            line at a time to avoid per-keystroke delays on telnet or SSH.
-          </p>
-          <p class="terminal__mobile-status" data-terminal-mobile-status aria-live="polite"></p>
-        </div>
-        <form class="terminal__mobile-form" data-terminal-mobile-form>
-          <label class="terminal__mobile-field">
-            <span class="terminal__mobile-label">Buffered input</span>
-            <textarea
-              rows="4"
-              data-terminal-mobile-buffer
-              placeholder="Type commands here. Use Send line to dispatch the first line."
-              autocomplete="off"
-              autocorrect="off"
-              autocapitalize="off"
-              spellcheck="false"
-            ></textarea>
-          </label>
-          <div class="terminal__mobile-actions">
-            <button type="submit" data-terminal-mobile-send>Send line</button>
-            <button type="button" data-terminal-mobile-clear>Clear</button>
-          </div>
-        </form>
-      </section>
-    `
-    : '';
->>>>>>> b6caee1a
 
   container.innerHTML = `
     <section class="card card--terminal">
@@ -738,7 +667,6 @@
       <div class="terminal__viewport" data-terminal-viewport>
         <div class="terminal__output" data-terminal-output></div>
       </div>
-<<<<<<< HEAD
       <section class="terminal__entry" data-terminal-entry>
         <header class="terminal__entry-header">
           <h3 class="terminal__entry-title">Command entry</h3>
@@ -758,18 +686,6 @@
           ></textarea>
         </label>
       </section>
-=======
-      ${mobileSection}
-      <textarea
-        class="terminal__capture"
-        data-terminal-capture
-        aria-label="Web terminal input"
-        autocomplete="off"
-        autocorrect="off"
-        autocapitalize="off"
-        spellcheck="false"
-      ></textarea>
->>>>>>> b6caee1a
       <p class="terminal__game" data-terminal-game></p>
     </section>
   `;
@@ -793,15 +709,7 @@
   const targetResetButton = container.querySelector<HTMLButtonElement>('[data-terminal-target-reset]');
   const targetStatus = container.querySelector<HTMLElement>('[data-terminal-target-status]');
   const optionsElement = container.querySelector<HTMLDetailsElement>('[data-terminal-options]');
-<<<<<<< HEAD
   const entryElement = container.querySelector<HTMLElement>('[data-terminal-entry]');
-=======
-  const mobileForm = container.querySelector<HTMLFormElement>('[data-terminal-mobile-form]');
-  const mobileBuffer = container.querySelector<HTMLTextAreaElement>('[data-terminal-mobile-buffer]');
-  const mobileSendButton = container.querySelector<HTMLButtonElement>('[data-terminal-mobile-send]');
-  const mobileClearButton = container.querySelector<HTMLButtonElement>('[data-terminal-mobile-clear]');
-  const mobileStatus = container.querySelector<HTMLElement>('[data-terminal-mobile-status]');
->>>>>>> b6caee1a
 
   if (
     !statusElement ||
