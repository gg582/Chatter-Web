--- conflicted
+++ resolved
@@ -566,18 +566,12 @@
     delete container.dataset.mobilePlatformLabel;
   }
 
-<<<<<<< HEAD
     const entryIntro = detectedLabel
       ? `Detected ${escapeHtml(detectedLabel)}. Queue commands in the dedicated entry and we\'ll keep arrows and Ctrl shortcuts flowing to the bridge.`
       : 'Queue commands in the dedicated entry to keep arrows and Ctrl shortcuts flowing straight to the bridge.';
 
     const entryInstructions =
       'Type a command and press Enter or Send to forward the next line to the bridge. Shift+Enter adds a newline to the buffer.';
-=======
-  const entryIntro = detectedLabel
-    ? `Detected ${escapeHtml(detectedLabel)}. The dedicated command entry captures arrows, Ctrl shortcuts, and text for the bridge.`
-    : 'Use the dedicated command entry to keep arrows, Ctrl shortcuts, and text flowing straight to the bridge.';
->>>>>>> ad5753c3
 
   container.innerHTML = `
     <section class="card card--terminal">
@@ -681,7 +675,6 @@
           <h3 class="terminal__entry-title">Command entry</h3>
           <p class="terminal__entry-subtitle">${entryIntro}</p>
         </header>
-<<<<<<< HEAD
         <form class="terminal__entry-form" data-terminal-entry-form>
           <label class="terminal__entry-field">
             <span class="terminal__entry-label">Buffered input</span>
@@ -703,21 +696,6 @@
           </div>
           <p class="terminal__entry-status" data-terminal-entry-status>${escapeHtml(entryInstructions)}</p>
         </form>
-=======
-        <label class="terminal__entry-field">
-          <span class="terminal__entry-label">Live terminal input</span>
-          <textarea
-            class="terminal__capture"
-            data-terminal-capture
-            rows="3"
-            placeholder="Focus here and type. Enter sends a newline to the bridge."
-            autocomplete="off"
-            autocorrect="off"
-            autocapitalize="off"
-            spellcheck="false"
-          ></textarea>
-        </label>
->>>>>>> ad5753c3
       </section>
       <p class="terminal__game" data-terminal-game></p>
     </section>
@@ -743,13 +721,10 @@
   const targetStatus = container.querySelector<HTMLElement>('[data-terminal-target-status]');
   const optionsElement = container.querySelector<HTMLDetailsElement>('[data-terminal-options]');
   const entryElement = container.querySelector<HTMLElement>('[data-terminal-entry]');
-<<<<<<< HEAD
   const entryForm = entryElement?.querySelector<HTMLFormElement>('[data-terminal-entry-form]');
   const entryStatusElement = entryElement?.querySelector<HTMLElement>('[data-terminal-entry-status]');
   const entrySendButton = entryElement?.querySelector<HTMLButtonElement>('[data-terminal-entry-send]');
   const entryClearButton = entryElement?.querySelector<HTMLButtonElement>('[data-terminal-entry-clear]');
-=======
->>>>>>> ad5753c3
 
   if (
     !statusElement ||
@@ -771,7 +746,6 @@
     !targetResetButton ||
     !targetStatus ||
     !optionsElement ||
-<<<<<<< HEAD
     !entryElement ||
     !entryForm ||
     !entryStatusElement ||
@@ -784,12 +758,6 @@
     const entryStatusNode = entryStatusElement as HTMLElement;
     const entrySendControl = entrySendButton as HTMLButtonElement;
     const entryClearControl = entryClearButton as HTMLButtonElement;
-=======
-    !entryElement
-  ) {
-    throw new Error('Failed to mount the web terminal.');
-  }
->>>>>>> ad5753c3
 
   if (mobilePlatform && (!mobileForm || !mobileBuffer || !mobileSendButton || !mobileStatus || !mobileClearButton)) {
     throw new Error('Failed to mount the mobile command buffer.');
@@ -1205,7 +1173,6 @@
       );
       return;
     }
-<<<<<<< HEAD
       const socketUrlText = runtime.socketUrl;
       if (!socketUrlText) {
         runtime.updateStatus('Bridge unavailable', 'disconnected');
@@ -1226,24 +1193,6 @@
       updateEntryControls();
       try {
         const socketUrl = new URL(socketUrlText);
-=======
-    const socketUrlText = runtime.socketUrl;
-    if (!socketUrlText) {
-      runtime.updateStatus('Bridge unavailable', 'disconnected');
-      return;
-    }
-    const username = runtime.usernameInput.value.trim();
-    if (!username) {
-      runtime.updateStatus('Username required', 'disconnected');
-      return;
-    }
-    runtime.updateStatus('Connecting…', 'connecting');
-    runtime.connecting = true;
-    runtime.connectButton.disabled = true;
-    runtime.updateMobileSendAvailability?.();
-    try {
-      const socketUrl = new URL(socketUrlText);
->>>>>>> ad5753c3
       socketUrl.searchParams.set('protocol', runtime.target.protocol);
       if (runtime.target.host) {
         socketUrl.searchParams.set('host', runtime.target.host);
@@ -1262,7 +1211,6 @@
       }
       const socket = new WebSocket(socketUrl.toString());
       socket.binaryType = 'arraybuffer';
-<<<<<<< HEAD
         runtime.socket = socket;
         runtime.binaryDecoder = new TextDecoder();
         socket.addEventListener('open', () => {
@@ -1275,23 +1223,6 @@
           setEntryStatus('Connected. Press Enter or Send to forward the next line.', 'muted');
           updateEntryControls();
         });
-=======
-      runtime.socket = socket;
-      runtime.binaryDecoder = new TextDecoder();
-      socket.addEventListener('open', () => {
-        runtime.connecting = false;
-        runtime.connected = true;
-        runtime.updateStatus('Connected', 'connected');
-        runtime.disconnectButton.disabled = false;
-        focusCapture();
-        updateConnectAvailability();
-        runtime.updateMobileSendAvailability?.();
-        runtime.setMobileStatus?.(
-          'Connected. Use the mobile buffer to send commands one line at a time without additional latency.',
-          'muted'
-        );
-      });
->>>>>>> ad5753c3
       socket.addEventListener('message', (event) => {
         if (typeof event.data === 'string') {
           const pending = runtime.binaryDecoder.decode();
@@ -1333,38 +1264,10 @@
         runtime.updateStatus('Connection failed', 'disconnected');
         console.error('Terminal connection failed', error);
         updateConnectAvailability();
-<<<<<<< HEAD
         setEntryStatus('Connection failed. Buffer kept for your next attempt.', 'error');
         updateEntryControls();
       }
     });
-=======
-        runtime.updateMobileSendAvailability?.();
-        runtime.setMobileStatus?.(
-          event.wasClean
-            ? 'Bridge disconnected. Commands stay buffered until you reconnect.'
-            : 'Connection lost. Commands stay buffered until you reconnect.',
-          event.wasClean ? 'muted' : 'error'
-        );
-      });
-      socket.addEventListener('error', () => {
-        runtime.updateStatus('Connection error', 'disconnected');
-        runtime.updateMobileSendAvailability?.();
-        runtime.setMobileStatus?.('Connection error. Try reconnecting before sending commands.', 'error');
-      });
-    } catch (error) {
-      runtime.connecting = false;
-      runtime.connected = false;
-      runtime.socket = null;
-      runtime.disconnectButton.disabled = true;
-      runtime.updateStatus('Connection failed', 'disconnected');
-      console.error('Terminal connection failed', error);
-      updateConnectAvailability();
-      runtime.updateMobileSendAvailability?.();
-      runtime.setMobileStatus?.('Connection failed. Commands stay buffered until you retry.', 'error');
-    }
-  });
->>>>>>> ad5753c3
 
   targetForm.addEventListener('submit', (event) => {
     event.preventDefault();
@@ -1413,7 +1316,6 @@
       }
     };
 
-<<<<<<< HEAD
       if (socket.readyState === WebSocket.OPEN) {
         runtime.updateStatus('Disconnecting…', 'connecting');
         runtime.disconnectButton.disabled = true;
@@ -1422,16 +1324,6 @@
         runtime.updateConnectAvailability?.();
         setEntryStatus('Disconnect requested. Buffer stays available while we close the bridge.', 'muted');
         updateEntryControls();
-=======
-    if (socket.readyState === WebSocket.OPEN) {
-      runtime.updateStatus('Disconnecting…', 'connecting');
-      runtime.disconnectButton.disabled = true;
-      runtime.connected = false;
-      runtime.connecting = true;
-      runtime.updateConnectAvailability?.();
-      runtime.updateMobileSendAvailability?.();
-      runtime.setMobileStatus?.('Disconnecting… queued commands will send once the bridge closes.', 'muted');
->>>>>>> ad5753c3
 
         const modeSent = sendDisconnectSequence('/mode command\r');
         const exitSent = modeSent && sendDisconnectSequence('exit\r');
@@ -1457,12 +1349,8 @@
     } catch (error) {
       console.warn('Failed to close terminal socket', error);
     }
-<<<<<<< HEAD
     setEntryStatus('Disconnect requested. Buffer stays available while we close the bridge.', 'muted');
     updateEntryControls();
-=======
-    runtime.updateMobileSendAvailability?.();
->>>>>>> ad5753c3
   });
 
   const focusCapture = () => {
