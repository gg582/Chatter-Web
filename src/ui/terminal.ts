import { ChatStore } from '../state/chatStore.js';
import { pickRandomNickname } from '../data/nicknames.js';
import { describeMobilePlatform, detectMobilePlatform, escapeHtml, isMobilePlatform } from './helpers.js';
import type { MobilePlatform } from './helpers.js';
import {
  isBubbleEndLine,
  isBubbleStartLine,
  parseTerminalBubble,
  type TerminalBubble,
} from './terminalBubble.js';

const runtimeMap = new WeakMap<HTMLElement, TerminalRuntime>();
const textEncoder = new TextEncoder();
const TARGET_STORAGE_KEY = 'chatter-terminal-target';
const IDENTITY_STORAGE_KEY = 'chatter-terminal-identity';

const parseServiceDomain = (
  value: string
): { host: string; pathPrefix: string } | null => {
  try {
    const url = value.includes('://') ? new URL(value) : new URL(`https://${value}`);
    const host = url.host.trim();
    if (!host) {
      return null;
    }
    const trimmedPath = url.pathname.replace(/\/+$/, '');
    const pathPrefix = trimmedPath === '/' ? '' : trimmedPath;
    return { host, pathPrefix };
  } catch {
    return null;
  }
};

type TargetOverrides = {
  protocol?: 'telnet' | 'ssh';
  host?: string;
  port?: string;
};

const normaliseProtocolName = (value: string | undefined): 'telnet' | 'ssh' =>
  value === 'telnet' ? 'telnet' : 'ssh';

type StoredIdentityEntry = {
  username: string;
};

const readStoredIdentities = (): Record<string, StoredIdentityEntry> => {
  if (typeof window === 'undefined' || typeof window.localStorage === 'undefined') {
    return {};
  }

  try {
    const raw = window.localStorage.getItem(IDENTITY_STORAGE_KEY);
    if (!raw) {
      return {};
    }

    const parsed = JSON.parse(raw) as unknown;
    if (!parsed || typeof parsed !== 'object') {
      return {};
    }

    const result: Record<string, StoredIdentityEntry> = {};
    for (const [key, value] of Object.entries(parsed)) {
      if (!key || typeof value !== 'object' || value === null) {
        continue;
      }
      const username = (value as { username?: unknown }).username;
      if (typeof username === 'string' && username.trim()) {
        result[key] = { username: username.trim() };
      }
    }
    return result;
  } catch (error) {
    console.warn('Failed to read terminal identity overrides', error);
    return {};
  }
};

const writeStoredIdentities = (entries: Record<string, StoredIdentityEntry>) => {
  if (typeof window === 'undefined' || typeof window.localStorage === 'undefined') {
    return;
  }

  const keys = Object.keys(entries);
  if (keys.length === 0) {
    window.localStorage.removeItem(IDENTITY_STORAGE_KEY);
    return;
  }

  try {
    window.localStorage.setItem(IDENTITY_STORAGE_KEY, JSON.stringify(entries));
  } catch (error) {
    console.warn('Failed to persist terminal identity overrides', error);
  }
};

const readStoredUsername = (key: string): string => {
  if (!key) {
    return '';
  }

  const entries = readStoredIdentities();
  const entry = entries[key];
  return typeof entry?.username === 'string' ? entry.username : '';
};

const writeStoredUsername = (key: string, username: string) => {
  if (!key) {
    return;
  }

  const trimmed = username.trim();
  const entries = readStoredIdentities();

  if (!trimmed) {
    if (key in entries) {
      delete entries[key];
      writeStoredIdentities(entries);
    }
    return;
  }

  entries[key] = { username: trimmed };
  writeStoredIdentities(entries);
};

const loadTargetOverrides = (): TargetOverrides => {
  if (typeof window === 'undefined' || typeof window.localStorage === 'undefined') {
    return {};
  }

  try {
    const raw = window.localStorage.getItem(TARGET_STORAGE_KEY);
    if (!raw) {
      return {};
    }
    const parsed = JSON.parse(raw) as Partial<TargetOverrides>;
    const overrides: TargetOverrides = {};

    if (typeof parsed.protocol === 'string') {
      const protocol = parsed.protocol.trim().toLowerCase();
      if (protocol === 'telnet' || protocol === 'ssh') {
        overrides.protocol = protocol;
      }
    }

    if (typeof parsed.host === 'string') {
      const host = parsed.host.trim();
      if (host) {
        overrides.host = host;
      }
    }

    if (typeof parsed.port === 'string') {
      const port = parsed.port.trim();
      if (port) {
        overrides.port = port;
      }
    }

    return overrides;
  } catch (error) {
    console.warn('Failed to read terminal target overrides', error);
    return {};
  }
};

const saveTargetOverrides = (overrides: TargetOverrides) => {
  if (typeof window === 'undefined' || typeof window.localStorage === 'undefined') {
    return;
  }

  const payload: TargetOverrides = {};

  if (overrides.protocol === 'telnet' || overrides.protocol === 'ssh') {
    payload.protocol = overrides.protocol;
  }

  if (typeof overrides.host === 'string' && overrides.host.trim()) {
    payload.host = overrides.host.trim();
  }

  if (typeof overrides.port === 'string' && overrides.port.trim()) {
    payload.port = overrides.port.trim();
  }

  if (!payload.protocol && !payload.host && !payload.port) {
    window.localStorage.removeItem(TARGET_STORAGE_KEY);
    return;
  }

  window.localStorage.setItem(TARGET_STORAGE_KEY, JSON.stringify(payload));
};

const clearTargetOverrides = () => {
  if (typeof window === 'undefined' || typeof window.localStorage === 'undefined') {
    return;
  }
  window.localStorage.removeItem(TARGET_STORAGE_KEY);
};

const stripIpv6Brackets = (value: string) =>
  value.startsWith('[') && value.endsWith(']') ? value.slice(1, -1) : value;

const stripZoneId = (value: string) => (value.includes('%') ? value.split('%', 1)[0] : value);

let cachedDefaultUsername: string | null = null;

const resolveDefaultUsername = () => {
  if (!cachedDefaultUsername) {
    cachedDefaultUsername = pickRandomNickname();
  }
  return cachedDefaultUsername;
};

const palettesRequiringDarkText = new Set([
  'moe',
  'adwaita',
  'neon-genesis-evangelion',
]);

const isPrivateIpv4 = (segments: number[]) => {
  if (segments.length !== 4 || segments.some((part) => Number.isNaN(part) || part < 0 || part > 255)) {
    return false;
  }

  const [a, b] = segments;

  if (a === 10 || a === 127 || a === 0) {
    return true;
  }

  if (a === 192 && b === 168) {
    return true;
  }

  if (a === 172 && b >= 16 && b <= 31) {
    return true;
  }

  if (a === 169 && b === 254) {
    return true;
  }

  if (a === 100 && b >= 64 && b <= 127) {
    return true;
  }

  return false;
};

const isPrivateIpv6 = (value: string) => {
  const normalised = value.toLowerCase();

  if (normalised === '::1' || normalised === '::') {
    return true;
  }

  if (normalised.startsWith('fc') || normalised.startsWith('fd')) {
    return true;
  }

  if (normalised.startsWith('fe8') || normalised.startsWith('fe9') || normalised.startsWith('fea') || normalised.startsWith('feb')) {
    return true;
  }

  return false;
};

const isBlockedHostOverride = (value: string): boolean => {
  const withoutBrackets = stripIpv6Brackets(value);
  const stripped = stripZoneId(withoutBrackets);
  const lower = stripped.toLowerCase();

  if (!stripped) {
    return true;
  }

  if (lower === 'localhost' || lower.endsWith('.localhost')) {
    return true;
  }

  const ipv4Parts = stripped.split('.');
  const isPotentialIpv4 = ipv4Parts.length === 4 && ipv4Parts.every((segment) => /^\d+$/.test(segment));
  if (isPotentialIpv4) {
    return isPrivateIpv4(ipv4Parts.map((segment) => Number.parseInt(segment, 10)));
  }

  const ipv6Candidate = stripped.replace(/[^0-9a-f:]/gi, '');
  if (ipv6Candidate.includes(':') && /^[0-9a-f:]+$/i.test(ipv6Candidate)) {
    return isPrivateIpv6(stripped);
  }

  return false;
};

const readRuntimeConfig = () => {
  if (typeof window === 'undefined') {
    return undefined;
  }
  return window.__CHATTER_CONFIG__;
};

type TerminalTarget = {
  available: boolean;
  description: string;
  host: string;
  port: string;
  protocol: 'telnet' | 'ssh';
  defaultUsername: string;
  overridesApplied: { host: boolean; port: boolean; protocol: boolean };
  defaults: { host: string; port: string; protocol: 'telnet' | 'ssh'; username: string };
  placeholders: { host: string; port: string };
};

const resolveTarget = (): TerminalTarget => {
  const config = readRuntimeConfig();
  const overrides = loadTargetOverrides();

  const defaultProtocol = normaliseProtocolName(
    typeof config?.bbsProtocol === 'string' ? config.bbsProtocol.trim().toLowerCase() : undefined
  );
  const configuredHost = typeof config?.bbsHost === 'string' ? config.bbsHost.trim() : '';
  const configuredHostDefault =
    typeof config?.bbsHostDefault === 'string' ? config.bbsHostDefault.trim() : '';
  const defaultHost = configuredHost || configuredHostDefault;
  const configuredPort = typeof config?.bbsPort === 'string' ? config.bbsPort.trim() : '';
  const configuredPortDefault =
    typeof config?.bbsPortDefault === 'string' ? config.bbsPortDefault.trim() : '';
  const defaultPort = configuredPort || configuredPortDefault;
  const configuredDefaultUsername =
    typeof config?.bbsSshUser === 'string' ? config.bbsSshUser.trim() : '';
  const defaultUsername = configuredDefaultUsername;
  const configuredHostPlaceholder =
    typeof config?.bbsHostPlaceholder === 'string' ? config.bbsHostPlaceholder.trim() : '';

  const protocol = normaliseProtocolName(overrides.protocol ?? defaultProtocol);
  const host = (overrides.host ?? defaultHost ?? '').trim();
  const port = (overrides.port ?? defaultPort ?? '').trim();

  const overridesApplied = {
    protocol: typeof overrides.protocol === 'string' && overrides.protocol !== defaultProtocol,
    host: typeof overrides.host === 'string' && overrides.host !== defaultHost,
    port: typeof overrides.port === 'string' && overrides.port !== defaultPort
  };

  const defaults = {
    host: defaultHost,
    port: defaultPort,
    protocol: defaultProtocol,
    username: defaultUsername
  };

  const hostPlaceholder = configuredHostPlaceholder || defaultHost || 'chat.korokorok.com';
  const portPlaceholder = defaultPort || (defaultProtocol === 'ssh' ? '22' : '23');

  const descriptorParts: string[] = [protocol.toUpperCase()];
  if (host) {
    const displayPort = port || defaultPort || (protocol === 'ssh' ? '22' : '23');
    descriptorParts.push(displayPort ? `${host}:${displayPort}` : host);
  }
  if (overridesApplied.host || overridesApplied.port || overridesApplied.protocol) {
    descriptorParts.push('· custom target');
  }

  const description = descriptorParts.join(' ');
  return {
    available: Boolean(host),
    description,
    host,
    port,
    protocol,
    defaultUsername,
    overridesApplied,
    defaults,
    placeholders: {
      host: hostPlaceholder,
      port: portPlaceholder
    }
  };
};

const deriveIdentityKey = (target: TerminalTarget): string | null => {
  const protocol = target.protocol || target.defaults.protocol;
  const host = target.host || target.defaults.host;
  if (!host) {
    return null;
  }

  const port = target.port || target.defaults.port;
  const portSuffix = port ? `:${port}` : '';
  return `${protocol ?? 'ssh'}://${host}${portSuffix}`;
};

const resolveSocketUrl = (container: HTMLElement): string | null => {
  if (typeof window === 'undefined') {
    return null;
  }

  const config = readRuntimeConfig();
  const datasetPath = container.dataset.terminalPath;
  const rawPath = (datasetPath && datasetPath.trim()) || '/terminal';
  const safePath = rawPath.startsWith('/') ? rawPath : `/${rawPath}`;

  const defaultScheme = window.location.protocol === 'https:' ? 'wss' : 'ws';
  const base = new URL(window.location.href);
  base.protocol = `${defaultScheme}:`;
  base.username = '';
  base.password = '';
  base.search = '';
  base.hash = '';
  let pathPrefix = '';

  const domainOverride =
    typeof config?.webServiceDomain === 'string' ? config.webServiceDomain.trim() : '';
  if (domainOverride) {
    const parsedDomain = parseServiceDomain(domainOverride);
    if (!parsedDomain) {
      console.warn('Ignoring invalid CHATTER_WEB_SERVICE_DOMAIN value:', domainOverride);
    } else {
      base.host = parsedDomain.host;
      pathPrefix = parsedDomain.pathPrefix;
    }
  }

  base.pathname = pathPrefix ? `${pathPrefix}${safePath}` : safePath;

  return base.toString();
};

const SCROLL_LOCK_EPSILON = 4;
const INTRO_MARKER = 'Connection established.';
const INTRO_CAPTURE_LIMIT = 16000;
const TOUCH_ARROW_THRESHOLD_PX = 120;

const keySequences: Record<string, string> = {
  Enter: '\r',
  Backspace: '\u007f',
  Tab: '\t',
  Escape: '\u001b',
  ArrowUp: '\u001b[A',
  ArrowDown: '\u001b[B',
  ArrowRight: '\u001b[C',
  ArrowLeft: '\u001b[D',
  Home: '\u001b[H',
  End: '\u001b[F',
  PageUp: '\u001b[5~',
  PageDown: '\u001b[6~',
  Delete: '\u001b[3~',
  Insert: '\u001b[2~'
};

const ENTRY_INPUT_GROUP = 'entry-buffer';

const onScreenShortcuts: Record<
  string,
  {
    payload: string;
    label: string;
    inputGroup: string;
  }
> = {
  'ctrl-c': { payload: '\u0003', label: 'Copy', inputGroup: ENTRY_INPUT_GROUP },
  'ctrl-z': { payload: '\u001a', label: 'Undo', inputGroup: ENTRY_INPUT_GROUP },
  'ctrl-s': { payload: '\u0013', label: 'Save', inputGroup: ENTRY_INPUT_GROUP },
  'ctrl-a': { payload: '\u0001', label: 'Select all', inputGroup: ENTRY_INPUT_GROUP },
  'arrow-up': { payload: keySequences.ArrowUp, label: 'Arrow up', inputGroup: 'arrow-up' },
  'arrow-down': { payload: keySequences.ArrowDown, label: 'Arrow down', inputGroup: 'arrow-down' },
  'arrow-left': { payload: keySequences.ArrowLeft, label: 'Arrow left', inputGroup: 'arrow-left' },
  'arrow-right': { payload: keySequences.ArrowRight, label: 'Arrow right', inputGroup: 'arrow-right' }
};

const ARROW_KEY_NAMES = new Set(['ArrowUp', 'ArrowDown', 'ArrowLeft', 'ArrowRight']);
const ARROW_SHORTCUT_KEYS = new Set(['arrow-up', 'arrow-down', 'arrow-left', 'arrow-right']);

let entryStatusIdCounter = 0;

const createEntryStatusId = () => {
  entryStatusIdCounter += 1;
  return `terminal-entry-status-${entryStatusIdCounter}`;
};

type TerminalLineKind = 'info' | 'error' | 'incoming' | 'outgoing';

type TerminalRuntime = {
  socket: WebSocket | null;
  statusElements: HTMLElement[];
  indicatorElements: HTMLElement[];
  outputElement: HTMLElement;
  captureElement: HTMLTextAreaElement;
  entryElement: HTMLElement;
  entryForm: HTMLFormElement;
  entryStatusElement: HTMLElement;
  connectButtons: HTMLButtonElement[];
  disconnectButtons: HTMLButtonElement[];
  focusButton: HTMLButtonElement;
  keyboardToggleButton: HTMLButtonElement | null;
  keyboardPanel: HTMLElement;
  viewport: HTMLElement;
  gameStatus: HTMLElement;
  endpointElement: HTMLElement;
  usernameInput: HTMLInputElement;
  usernameField: HTMLElement;
  passwordInput: HTMLInputElement;
  passwordField: HTMLElement;
  controlsHost: HTMLElement | null;
  themeHost: HTMLElement | null;
  binaryDecoder: TextDecoder;
  connected: boolean;
  connecting: boolean;
  socketUrl: string | null;
  target: TerminalTarget;
  incomingBuffer: string;
  incomingLineElement: HTMLPreElement | null;
  pendingBubbleLines: string[] | null;
  asciiArtBlock: {
    element: HTMLPreElement;
    lines: string[];
    currentLine: string;
  } | null;
  introSilenced: boolean;
  introBuffer: string;
  maxOutputLines: number;
  autoScrollLocked: boolean;
  pendingAutoScroll: boolean;
  identityKey: string | null;
  lastStoredUsername: string;
  appendLine: (text: string, kind?: TerminalLineKind) => void;
  updateStatus: (label: string, state: 'disconnected' | 'connecting' | 'connected') => void;
  updateConnectAvailability?: () => void;
  updateViewportSizing?: () => void;
  mobilePlatform: MobilePlatform | null;
  requestDisconnect: (reason?: string) => boolean;
  disposeResources?: () => void;
  hydrateBubbleHistory?: () => void;
};

type RenderTerminalOptions = {
  controlsHost?: HTMLElement | null;
  themeHost?: HTMLElement | null;
};

type ThemeName = 'dark' | 'light';

type AnsiState = {
  color: string | null;
  colorCode: number | null;
  background: string | null;
  bold: boolean;
};

type ParsedAnsiLine = {
  fragment: DocumentFragment;
  trailingBackground: string | null;
};

const ANSI_FOREGROUND_COLOR_MAP: Record<number, string> = {
  30: '#000000',
  31: '#aa0000',
  32: '#00aa00',
  33: '#aa5500',
  34: '#0000aa',
  35: '#aa00aa',
  36: '#00aaaa',
  37: '#aaaaaa',
  90: '#555555',
  91: '#ff5555',
  92: '#55ff55',
  93: '#ffff55',
  94: '#5555ff',
  95: '#ff55ff',
  96: '#55ffff',
  97: '#ffffff'
};

const ANSI_BACKGROUND_COLOR_MAP: Record<number, string> = {
  40: '#000000',
  41: '#aa0000',
  42: '#00aa00',
  43: '#aa5500',
  44: '#0000aa',
  45: '#aa00aa',
  46: '#00aaaa',
  47: '#aaaaaa',
  100: '#555555',
  101: '#ff5555',
  102: '#55ff55',
  103: '#ffff55',
  104: '#5555ff',
  105: '#ff55ff',
  106: '#55ffff',
  107: '#ffffff'
};

const ANSI_256_BASE_COLORS: readonly string[] = [
  '#000000',
  '#800000',
  '#008000',
  '#808000',
  '#000080',
  '#800080',
  '#008080',
  '#c0c0c0',
  '#808080',
  '#ff0000',
  '#00ff00',
  '#ffff00',
  '#0000ff',
  '#ff00ff',
  '#00ffff',
  '#ffffff'
];

const ANSI_256_COMPONENT_VALUES = [0, 95, 135, 175, 215, 255];

const toHexComponent = (value: number) => value.toString(16).padStart(2, '0');

const clampColorComponent = (value: number) => Math.max(0, Math.min(255, Math.round(value)));

const rgbToHex = (r: number, g: number, b: number) =>
  `#${toHexComponent(clampColorComponent(r))}${toHexComponent(clampColorComponent(g))}${toHexComponent(
    clampColorComponent(b)
  )}`;

const resolveAnsi256Color = (index: number): string | null => {
  if (!Number.isInteger(index) || index < 0 || index > 255) {
    return null;
  }

  if (index < ANSI_256_BASE_COLORS.length) {
    return ANSI_256_BASE_COLORS[index];
  }

  if (index < 232) {
    const offset = index - 16;
    const r = Math.floor(offset / 36);
    const g = Math.floor((offset % 36) / 6);
    const b = offset % 6;

    return rgbToHex(
      ANSI_256_COMPONENT_VALUES[r],
      ANSI_256_COMPONENT_VALUES[g],
      ANSI_256_COMPONENT_VALUES[b]
    );
  }

  const level = 8 + (index - 232) * 10;
  return rgbToHex(level, level, level);
};

const ANSI_PATTERN = /\u001b\[([0-9;]*)([A-Za-z])/g;

const ANSI_BOLD_FOREGROUND_ALIASES: Record<number, number> = {
  30: 90,
  31: 91,
  32: 92,
  33: 93,
  34: 94,
  35: 95,
  36: 96,
  37: 97
};

const resolveForegroundColor = (code: number, bold: boolean): string | null => {
  const effectiveCode = bold ? ANSI_BOLD_FOREGROUND_ALIASES[code] ?? code : code;
  return ANSI_FOREGROUND_COLOR_MAP[effectiveCode] ?? null;
};

const createAnsiFragment = (line: string): ParsedAnsiLine => {
  const fragment = document.createDocumentFragment();
  const state: AnsiState = { color: null, colorCode: null, background: null, bold: false };
  let lastIndex = 0;
  let match: RegExpExecArray | null;

  const pushSegment = (segment: string) => {
    if (!segment) {
      return;
    }
    if (!state.color && !state.background && !state.bold) {
      fragment.append(document.createTextNode(segment));
      return;
    }
    const span = document.createElement('span');
    span.className = 'terminal__segment';
    span.textContent = segment;
    if (state.color) {
      span.style.color = state.color;
    }
    if (state.background) {
      span.style.setProperty('--segment-bg', state.background);
      span.classList.add('terminal__segment--background');
    }
    if (state.bold) {
      span.style.fontWeight = '700';
    }
    fragment.append(span);
  };

  while ((match = ANSI_PATTERN.exec(line)) !== null) {
    const matchIndex = match.index;
    if (matchIndex > lastIndex) {
      pushSegment(line.slice(lastIndex, matchIndex));
    }
    lastIndex = ANSI_PATTERN.lastIndex;

    if (match[2] !== 'm') {
      continue;
    }

    const codes = match[1] ? match[1].split(';') : ['0'];

    let codeIndex = 0;

    while (codeIndex < codes.length) {
      const codeText = codes[codeIndex];
      codeIndex += 1;

      const code = Number.parseInt(codeText, 10);
      if (!Number.isFinite(code)) {
        continue;
      }
      if (code === 0) {
        state.color = null;
        state.colorCode = null;
        state.background = null;
        state.bold = false;
        continue;
      }
      if (code === 1) {
        state.bold = true;
        if (state.colorCode !== null) {
          const resolved = resolveForegroundColor(state.colorCode, state.bold);
          state.color = resolved;
        }
        continue;
      }
      if (code === 22) {
        state.bold = false;
        if (state.colorCode !== null) {
          const resolved = resolveForegroundColor(state.colorCode, state.bold);
          state.color = resolved;
        }
        continue;
      }
      if (code === 39) {
        state.color = null;
        state.colorCode = null;
        continue;
      }
      if (code === 49) {
        state.background = null;
        continue;
      }
      if (code === 38 || code === 48) {
        const modeText = codes[codeIndex];
        const mode = modeText ? Number.parseInt(modeText, 10) : Number.NaN;
        if (!Number.isFinite(mode)) {
          continue;
        }
        codeIndex += 1;

        if (mode === 5) {
          const colorIndexText = codes[codeIndex];
          const colorIndex = colorIndexText ? Number.parseInt(colorIndexText, 10) : Number.NaN;
          if (Number.isFinite(colorIndex)) {
            const resolved = resolveAnsi256Color(colorIndex);
            if (resolved) {
              if (code === 38) {
                state.color = resolved;
                state.colorCode = null;
              } else {
                state.background = resolved;
              }
            }
          }
          codeIndex += 1;
          continue;
        }

        if (mode === 2) {
          const rText = codes[codeIndex];
          const gText = codes[codeIndex + 1];
          const bText = codes[codeIndex + 2];
          if (typeof rText === 'string' && typeof gText === 'string' && typeof bText === 'string') {
            const r = Number.parseInt(rText, 10);
            const g = Number.parseInt(gText, 10);
            const b = Number.parseInt(bText, 10);
            if (Number.isFinite(r) && Number.isFinite(g) && Number.isFinite(b)) {
              const resolved = rgbToHex(r, g, b);
              if (code === 38) {
                state.color = resolved;
                state.colorCode = null;
              } else {
                state.background = resolved;
              }
            }
          }
          codeIndex += 3;
          continue;
        }

        continue;
      }
      const foreground = resolveForegroundColor(code, state.bold);
      if ((code >= 30 && code <= 37) || (code >= 90 && code <= 97)) {
        state.colorCode = code;
        state.color = foreground;
        continue;
      }
      if (foreground) {
        state.color = foreground;
        state.colorCode = code;
        continue;
      }
      const background = ANSI_BACKGROUND_COLOR_MAP[code];
      if (background) {
        state.background = background;
        continue;
      }
    }
  }

  if (lastIndex < line.length) {
    pushSegment(line.slice(lastIndex));
  }

  return { fragment, trailingBackground: state.background };
};

const applyTrailingBackground = (element: HTMLElement, trailingBackground: string | null) => {
  if (trailingBackground) {
    element.style.setProperty('--terminal-trailing-bg', trailingBackground);
    element.classList.add('terminal__line--trailing-background');
    return;
  }

  element.style.removeProperty('--terminal-trailing-bg');
  element.classList.remove('terminal__line--trailing-background');
};

const pendingLineRenders = new Map<HTMLElement, string>();
const lastRenderedLine = new WeakMap<HTMLElement, string>();
let lineRenderScheduled = false;

const flushPendingLineRenders = () => {
  lineRenderScheduled = false;
  if (pendingLineRenders.size === 0) {
    return;
  }

  const entries = Array.from(pendingLineRenders.entries());
  pendingLineRenders.clear();

  for (const [target, content] of entries) {
    if (!target.isConnected) {
      lastRenderedLine.delete(target);
      continue;
    }

    const nextContent = content ?? '';
    const previous = lastRenderedLine.get(target) ?? '';
    if (previous === nextContent) {
      continue;
    }

    if (!nextContent) {
      target.replaceChildren();
      applyTrailingBackground(target, null);
      lastRenderedLine.set(target, '');
      continue;
    }

    const { fragment, trailingBackground } = createAnsiFragment(nextContent);
    target.replaceChildren(fragment);
    applyTrailingBackground(target, trailingBackground);
    lastRenderedLine.set(target, nextContent);
  }
};

const schedulePendingLineRenderFlush = () => {
  if (lineRenderScheduled) {
    return;
  }
  lineRenderScheduled = true;

  const schedule =
    typeof window !== 'undefined' && typeof window.requestAnimationFrame === 'function'
      ? window.requestAnimationFrame.bind(window)
      : (callback: FrameRequestCallback) => {
          setTimeout(() => {
            const timestamp = typeof performance !== 'undefined' ? performance.now() : Date.now();
            callback(timestamp);
          }, 0);
        };

  schedule(() => {
    flushPendingLineRenders();
  });
};



const limitOutputLines = (output: HTMLElement, maxLines = 600) => {
  const safeMaxLines = Number.isFinite(maxLines) && maxLines > 0 ? Math.floor(maxLines) : 600;
  while (output.childElementCount > safeMaxLines) {
    output.removeChild(output.firstElementChild as ChildNode);
  }
};

const describeKey = (event: KeyboardEvent): string => {
  if (event.ctrlKey && event.key.length === 1) {
    return `Ctrl+${event.key.toUpperCase()}`;
  }
  if (event.key === ' ') {
    return 'Space';
  }
  return event.key;
};

const normaliseLineBreaks = (value: string): string =>
  value.replace(/\r\n?|\n/g, '\r\n');

const createRuntime = (
  container: HTMLElement,
  options?: RenderTerminalOptions
): TerminalRuntime => {
  const controlsHost = options?.controlsHost ?? null;
  const target = resolveTarget();
  const socketUrl = resolveSocketUrl(container);
  const hostPlaceholderText = target.placeholders.host || 'chat.korokorok.com';
  const portPlaceholderText =
    target.placeholders.port || (target.defaults.protocol === 'ssh' ? '22' : '23');

  const root = container.closest<HTMLElement>('[data-chatter-root]');
  const containerDatasetPlatform = container.dataset.mobilePlatform;
  const containerDatasetLabel = container.dataset.mobilePlatformLabel;
  const rootDatasetPlatform = root?.dataset.mobilePlatform;
  const rootDatasetLabel = root?.dataset.mobilePlatformLabel;

  const fallbackDocumentElement =
    typeof document !== 'undefined' ? (document.documentElement as HTMLElement | null) : null;
  const themeHost = (options?.themeHost ?? root ?? fallbackDocumentElement) ?? null;

  const readTheme = (): ThemeName => {
    if (themeHost?.dataset.theme === 'light') {
      return 'light';
    }
    if (fallbackDocumentElement?.dataset.theme === 'light') {
      return 'light';
    }
    return 'dark';
  };

  let currentTheme: ThemeName = readTheme();
  let paletteOverrideApplied = false;
  let paletteAutoCommandSent = false;
  let paletteDarkTextApplied = container.dataset.paletteForceDarkText === 'true';

  if (!paletteDarkTextApplied && 'paletteForceDarkText' in container.dataset) {
    delete container.dataset.paletteForceDarkText;
  }

  const applyLightPaletteOverride = (enabled: boolean) => {
    if (enabled === paletteOverrideApplied) {
      return;
    }
    paletteOverrideApplied = enabled;
    if (enabled) {
      container.dataset.lightPaletteOverride = 'true';
    } else {
      delete container.dataset.lightPaletteOverride;
    }
  };

  const applyPaletteDarkText = (enabled: boolean) => {
    if (paletteDarkTextApplied === enabled) {
      return;
    }
    paletteDarkTextApplied = enabled;
    if (enabled) {
      container.dataset.paletteForceDarkText = 'true';
    } else {
      delete container.dataset.paletteForceDarkText;
    }
  };

  const syncLightPaletteOverride = () => {
    const shouldApply = currentTheme === 'light' && !paletteAutoCommandSent;
    applyLightPaletteOverride(shouldApply);
  };

  const resetLightPaletteAutoState = () => {
    paletteAutoCommandSent = false;
    syncLightPaletteOverride();
  };

  syncLightPaletteOverride();

  const handleThemeChange = (event: Event) => {
    const detail = (event as CustomEvent<{ theme?: string }>).detail;
    const nextThemeName = detail?.theme === 'light' ? 'light' : detail?.theme === 'dark' ? 'dark' : readTheme();
    currentTheme = nextThemeName;
    if (nextThemeName === 'light') {
      resetLightPaletteAutoState();
    } else {
      paletteAutoCommandSent = false;
      applyLightPaletteOverride(false);
    }
  };

  themeHost?.addEventListener('chatter:theme-change', handleThemeChange as EventListener);

  const detachThemeListener = () => {
    themeHost?.removeEventListener('chatter:theme-change', handleThemeChange as EventListener);
  };

  let detectedPlatform: MobilePlatform | null = null;
  let detectedLabel = '';

  if (containerDatasetPlatform && isMobilePlatform(containerDatasetPlatform)) {
    detectedPlatform = containerDatasetPlatform;
    if (containerDatasetLabel && containerDatasetLabel.trim()) {
      detectedLabel = containerDatasetLabel.trim();
    }
  } else if (rootDatasetPlatform && isMobilePlatform(rootDatasetPlatform)) {
    detectedPlatform = rootDatasetPlatform;
    if (rootDatasetLabel && rootDatasetLabel.trim()) {
      detectedLabel = rootDatasetLabel.trim();
    }
  }

  if (!detectedPlatform) {
    const fallbackPlatform = detectMobilePlatform();
    if (fallbackPlatform) {
      detectedPlatform = fallbackPlatform;
    }
  }

  if (detectedPlatform && !detectedLabel) {
    detectedLabel = describeMobilePlatform(detectedPlatform);
  }

  const mobilePlatform = detectedPlatform;
  const resolvedLabel = detectedLabel;

  if (detectedPlatform) {
    container.dataset.mobilePlatform = detectedPlatform;
    if (detectedLabel) {
      container.dataset.mobilePlatformLabel = detectedLabel;
    }
    if (root) {
      root.classList.add('chatter-app--mobile');
      if (!root.dataset.mobilePlatform) {
        root.dataset.mobilePlatform = detectedPlatform;
      }
      if (detectedLabel && !root.dataset.mobilePlatformLabel) {
        root.dataset.mobilePlatformLabel = detectedLabel;
      }
    }
  } else {
    delete container.dataset.mobilePlatform;
    delete container.dataset.mobilePlatformLabel;
  }

  const shellClasses = ['terminal-chat'];
  if (mobilePlatform) {
    shellClasses.push('terminal-chat--mobile');
  }

  const settingsHint = mobilePlatform
    ? resolvedLabel
      ? `Touch controls are enabled for ${escapeHtml(resolvedLabel)}. Manage additional options from the Settings view.`
      : 'Touch controls are enabled. Manage additional options from the Settings view.'
    : 'Open the ⚙️ Settings view to review connection overrides and bridge guidance.';

  const entryInstructions =
    'Type commands and press Enter to forward them to the bridge. Shift+Enter adds a newline.';

  const entryStatusId = createEntryStatusId();

  const controlBarMarkup = `
        <nav class="terminal-chat__menu-bar" aria-label="Terminal bridge controls">
          <div class="terminal-chat__menu-title">
            <span class="terminal-chat__menu-heading">Chatter terminal</span>
            <span class="terminal-chat__menu-subtitle">Bridge control bar</span>
          </div>
          <div class="terminal-chat__menu-rail">
            <div class="terminal-chat__menu-block terminal-chat__menu-block--status" role="group" aria-label="Connection status">
              <div class="terminal-chat__menu-status">
                <span class="terminal-chat__indicator" data-terminal-indicator data-state="disconnected"></span>
                <span class="terminal-chat__menu-status-label" data-terminal-status data-state="disconnected">Disconnected</span>
              </div>
              <div class="terminal-chat__menu-actions">
                <button type="button" class="terminal-chat__menu-button" data-terminal-connect>Connect</button>
                <button type="button" class="terminal-chat__menu-button" data-terminal-disconnect disabled>Disconnect</button>
              </div>
              <div class="terminal-chat__menu-endpoint">
                <span class="terminal-chat__menu-endpoint-label">Target</span>
                <span class="terminal-chat__endpoint-value" data-terminal-endpoint>${escapeHtml(target.description)}</span>
              </div>
              <p class="terminal-chat__menu-note">${settingsHint}</p>
              <p class="terminal-chat__menu-game terminal__game" data-terminal-game></p>
            </div>
            <div class="terminal-chat__menu-block terminal-chat__menu-block--identity" role="group" aria-label="Identity controls">
              <span class="terminal-chat__menu-block-title">Identity</span>
              <div class="terminal-chat__menu-inline-fields">
                <label class="terminal-chat__field terminal__field--compact" data-terminal-username-field>
                  <span class="terminal-chat__field-label">Username</span>
                  <input
                    type="text"
                    data-terminal-username
                    placeholder="Enter your handle"
                    value="${escapeHtml(target.defaultUsername)}"
                    autocomplete="off"
                    autocapitalize="none"
                    spellcheck="false"
                  />
                </label>
                <label class="terminal-chat__field terminal__field--compact" data-terminal-password-field>
                  <span class="terminal-chat__field-label">Password</span>
                  <input
                    type="password"
                    data-terminal-password
                    placeholder="Optional password"
                    autocomplete="current-password"
                    autocapitalize="none"
                    spellcheck="false"
                  />
                </label>
              </div>
              <p class="terminal-chat__hint terminal__note terminal__note--muted">
                Usernames and passwords never leave the browser. They're sent directly to the terminal bridge.
              </p>
            </div>
            <form
              class="terminal-chat__menu-block terminal-chat__menu-block--target terminal-chat__target-form terminal__target-form"
              data-terminal-target-form
            >
              <span class="terminal-chat__menu-block-title">Connection settings</span>
              <p class="terminal-chat__hint terminal__note terminal__note--muted" data-terminal-target-status></p>
              <div class="terminal-chat__menu-inline-fields">
                <label class="terminal-chat__field">
                  <span class="terminal-chat__field-label">Protocol</span>
                  <select data-terminal-protocol>
                    <option value="telnet">Telnet</option>
                    <option value="ssh">SSH</option>
                  </select>
                </label>
                <label class="terminal-chat__field">
                  <span class="terminal-chat__field-label">Host</span>
                  <input
                    type="text"
                    data-terminal-host
                    placeholder="${escapeHtml(hostPlaceholderText)}"
                    autocomplete="off"
                    autocapitalize="none"
                    autocorrect="off"
                    spellcheck="false"
                  />
                </label>
                <label class="terminal-chat__field">
                  <span class="terminal-chat__field-label">Port</span>
                  <input
                    type="text"
                    data-terminal-port
                    placeholder="${escapeHtml(portPlaceholderText)}"
                    autocomplete="off"
                    autocorrect="off"
                    inputmode="numeric"
                    pattern="[0-9]*"
                  />
                </label>
              </div>
              <div class="terminal-chat__menu-actions terminal-chat__menu-actions--target">
                <button type="submit" class="terminal-chat__menu-button terminal-chat__menu-button--primary">Save target</button>
                <button type="button" class="terminal-chat__menu-button" data-terminal-target-reset>Reset to server</button>
              </div>
            </form>
          </div>
        </nav>`;

  if (controlsHost) {
    controlsHost.innerHTML = `
      <div class="settings-screen__bridge-panel">
        ${controlBarMarkup}
      </div>
    `;
  }

  container.innerHTML = `
    <section class="${shellClasses.join(' ')}" data-terminal-shell>
      <div class="terminal-chat__fullscreen">
        ${controlsHost ? '' : controlBarMarkup}
        <div class="terminal-chat__viewport terminal__viewport" data-terminal-viewport>
          <div class="terminal-chat__output terminal__output" data-terminal-output></div>
        </div>
        <div class="terminal-chat__entry-region">
          <div class="terminal-chat__entry-main">
            <div class="terminal-chat__keyboard" id="${entryStatusId}-kbd" data-terminal-kbd>
              <div class="terminal-chat__keyboard-grid">
                <button type="button" data-terminal-kbd-key="ctrl-c" data-terminal-kbd-group="entry-buffer">Cancel</button>
                <button type="button" data-terminal-kbd-key="ctrl-z" data-terminal-kbd-group="entry-buffer">Terminate</button>
                <button type="button" data-terminal-kbd-key="ctrl-s" data-terminal-kbd-group="entry-buffer">Save</button>
                <button type="button" data-terminal-kbd-key="ctrl-a" data-terminal-kbd-group="entry-buffer">Abort</button>
                <button type="button" data-terminal-kbd-key="arrow-up" data-terminal-kbd-group="arrow-up">↑</button>
                <button type="button" data-terminal-kbd-key="arrow-down" data-terminal-kbd-group="arrow-down">↓</button>
                <button type="button" data-terminal-kbd-key="arrow-left" data-terminal-kbd-group="arrow-left">←</button>
                <button type="button" data-terminal-kbd-key="arrow-right" data-terminal-kbd-group="arrow-right">→</button>
              </div>
              <p class="terminal-chat__keyboard-foot">Shortcuts send immediately. Keep composing in the buffer above.</p>
            </div>
            <section class="terminal-chat__panel-section terminal-chat__panel-section--entry terminal__entry" data-terminal-entry>
              <div class="terminal-chat__entry-head">
                <button type="button" class="terminal-chat__focus" data-terminal-focus>Focus</button>
                <p
                  id="${entryStatusId}"
                  class="terminal-chat__entry-status terminal__entry-status"
                  role="status"
                  aria-live="polite"
                  data-terminal-entry-status
                >${escapeHtml(entryInstructions)}</p>
              </div>
              <form class="terminal-chat__entry-form" data-terminal-entry-form>
                <label class="terminal-chat__entry-field">
                  <span class="terminal-chat__entry-label">Command buffer</span>
                  <textarea
                    class="terminal-chat__entry-textarea terminal__capture"
                    data-terminal-capture
                    data-terminal-entry-buffer
                    rows="1"
                    placeholder=""
                    aria-describedby="${entryStatusId}"
                    aria-label="Command buffer"
                    autocomplete="off"
                    autocorrect="off"
                    autocapitalize="off"
                    spellcheck="false"
                  ></textarea>
                </label>
              </form>
            </section>
          </div>
        </div>
      </div>
    </section>
  `;



  const queryAll = <T extends Element>(selector: string): T[] => {
    const matches = Array.from(container.querySelectorAll<T>(selector));
    if (controlsHost) {
      matches.push(...Array.from(controlsHost.querySelectorAll<T>(selector)));
    }
    return matches;
  };

  const query = <T extends Element>(selector: string): T | null => {
    const withinContainer = container.querySelector<T>(selector);
    if (withinContainer) {
      return withinContainer;
    }
    return controlsHost?.querySelector<T>(selector) ?? null;
  };

  const statusElements = queryAll<HTMLElement>('[data-terminal-status]');
  const indicatorElements = queryAll<HTMLElement>('[data-terminal-indicator]');
  const outputElement = query<HTMLElement>('[data-terminal-output]');
  const connectButtons = queryAll<HTMLButtonElement>('[data-terminal-connect]');
  const disconnectButtons = queryAll<HTMLButtonElement>('[data-terminal-disconnect]');
  const focusButton = query<HTMLButtonElement>('[data-terminal-focus]');
  const viewport = query<HTMLElement>('[data-terminal-viewport]');
  const gameStatus = query<HTMLElement>('[data-terminal-game]');
  const endpointElement = query<HTMLElement>('[data-terminal-endpoint]');
  const usernameInput = query<HTMLInputElement>('[data-terminal-username]');
  const usernameField = query<HTMLElement>('[data-terminal-username-field]');
  const passwordInput = query<HTMLInputElement>('[data-terminal-password]');
  const passwordField = query<HTMLElement>('[data-terminal-password-field]');
  const targetForm = query<HTMLFormElement>('[data-terminal-target-form]');
  const protocolSelect = query<HTMLSelectElement>('[data-terminal-protocol]');
  const hostInput = query<HTMLInputElement>('[data-terminal-host]');
  const portInput = query<HTMLInputElement>('[data-terminal-port]');
  const targetResetButton = query<HTMLButtonElement>('[data-terminal-target-reset]');
  const targetStatus = query<HTMLElement>('[data-terminal-target-status]');
  const keyboardToggleButton = query<HTMLButtonElement>('[data-terminal-kbd-toggle]');
  const keyboardPanel = query<HTMLElement>('[data-terminal-kbd]');
  const entryElement = query<HTMLElement>('[data-terminal-entry]');
  const entryForm = entryElement?.querySelector<HTMLFormElement>('[data-terminal-entry-form]');
  const entryBufferElement = entryElement?.querySelector<HTMLTextAreaElement>('[data-terminal-entry-buffer]');
  const entryStatusElement = entryElement?.querySelector<HTMLElement>('[data-terminal-entry-status]');
  const mobileForm = query<HTMLFormElement>('[data-terminal-mobile-form]');
  const mobileBuffer = query<HTMLTextAreaElement>('[data-terminal-mobile-buffer]');
  const mobileSendButton = query<HTMLButtonElement>('[data-terminal-mobile-send]');
  const mobileClearButton = query<HTMLButtonElement>('[data-terminal-mobile-clear]');
  const mobileStatus = query<HTMLElement>('[data-terminal-mobile-status]');

  if (
    statusElements.length === 0 ||
    indicatorElements.length === 0 ||
    !outputElement ||
    !entryBufferElement ||
    connectButtons.length === 0 ||
    disconnectButtons.length === 0 ||
    !focusButton ||
    !viewport ||
    !gameStatus ||
    !endpointElement ||
    !usernameInput ||
    !usernameField ||
    !passwordInput ||
    !passwordField ||
    !keyboardPanel ||
    !targetForm ||
    !protocolSelect ||
    !hostInput ||
    !portInput ||
    !targetResetButton ||
    !targetStatus ||
    !entryElement ||
    !entryForm ||
    !entryStatusElement
  ) {
      throw new Error('Failed to mount the web terminal.');
    }

  const captureElement = entryBufferElement;
  if ('enterKeyHint' in captureElement) {
    captureElement.enterKeyHint = 'send';
  }
  let entryStatusIdentifier = entryStatusElement.id.trim();

  if (!entryStatusIdentifier) {
    entryStatusIdentifier = createEntryStatusId();
    entryStatusElement.id = entryStatusIdentifier;
  }

  captureElement.setAttribute('aria-describedby', entryStatusIdentifier);

  const parsePixelValue = (value: string | null): number => {
    if (!value) {
      return 0;
    }
    const parsed = Number.parseFloat(value);
    return Number.isFinite(parsed) ? parsed : 0;
  };

  const resolveViewportHeight = (): number => {
    if (typeof window === 'undefined') {
      return 0;
    }

    const visualViewportHeight = window.visualViewport?.height;
    if (Number.isFinite(visualViewportHeight)) {
      return Number(visualViewportHeight);
    }

    if (Number.isFinite(window.innerHeight)) {
      return Number(window.innerHeight);
    }

    const docElement = window.document?.documentElement;
    if (docElement && Number.isFinite(docElement.clientHeight)) {
      return Number(docElement.clientHeight);
    }

    return 0;
  };

  let baseEntryHeight = 0;

  const measureBaseEntryHeight = (target: HTMLTextAreaElement): number => {
    if (baseEntryHeight > 0) {
      return baseEntryHeight;
    }

    if (typeof window === 'undefined') {
      baseEntryHeight = target.scrollHeight;
      return baseEntryHeight;
    }

    const computed = window.getComputedStyle(target);
    const minHeight = parsePixelValue(computed.minHeight);
    const lineHeight = parsePixelValue(computed.lineHeight);
    const paddingTop = parsePixelValue(computed.paddingTop);
    const paddingBottom = parsePixelValue(computed.paddingBottom);
    const borderTop = parsePixelValue(computed.borderTopWidth);
    const borderBottom = parsePixelValue(computed.borderBottomWidth);
    const intrinsic = lineHeight + paddingTop + paddingBottom + borderTop + borderBottom;

    baseEntryHeight = Math.max(minHeight, intrinsic, target.scrollHeight);
    return baseEntryHeight;
  };

  let scrollOutputToBottom: (force?: boolean) => void = () => {};
  let updateScrollLockState: () => void = () => {};

  const runtime: TerminalRuntime = {
    socket: null,
    statusElements,
    indicatorElements,
    outputElement,
    captureElement,
    entryElement,
    entryForm,
    entryStatusElement,
    connectButtons,
    disconnectButtons,
    focusButton,
    keyboardToggleButton,
    keyboardPanel,
    viewport,
    gameStatus,
    endpointElement,
    usernameInput,
    usernameField,
    passwordInput,
    passwordField,
    controlsHost,
    themeHost,
    mobilePlatform,
    binaryDecoder: new TextDecoder(),
    socketUrl: typeof socketUrl === 'string' && socketUrl.trim() ? socketUrl.trim() : null,
    target,
    connected: false,
    connecting: false,
    incomingBuffer: '',
    incomingLineElement: null,
    pendingBubbleLines: null,
    asciiArtBlock: null,
    introSilenced: true,
    introBuffer: '',
    maxOutputLines: 600,
    autoScrollLocked: false,
    pendingAutoScroll: false,
    identityKey: null,
    lastStoredUsername: '',
    requestDisconnect: () => false,
    appendLine: (text: string, kind: TerminalLineKind = 'info') => {
      if (kind === 'incoming') {
        deliverIncomingPayload(text);
        return;
      }

      const lines = text.replace(/\r\n/g, '\n').split('\n');
      for (const line of lines) {
        const entry = document.createElement('pre');
        entry.className = `terminal__line terminal__line--${kind}`;
        const { fragment, trailingBackground } = createAnsiFragment(line);
        entry.append(fragment);
        applyTrailingBackground(entry, trailingBackground);
        runtime.outputElement.append(entry);
      }
      limitOutputLines(runtime.outputElement, runtime.maxOutputLines);
      if (runtime.incomingLineElement && !runtime.incomingLineElement.isConnected) {
        runtime.incomingLineElement = null;
        runtime.incomingBuffer = '';
      }
      scrollOutputToBottom();
    },
    updateStatus: (label, state) => {
      for (const element of runtime.statusElements) {
        element.textContent = label;
        element.setAttribute('data-state', state);
      }
      for (const indicator of runtime.indicatorElements) {
        indicator.setAttribute('data-state', state);
      }
    }
  };

  updateScrollLockState = () => {
    const { scrollHeight, scrollTop, clientHeight } = runtime.outputElement;
    const distanceToBottom = scrollHeight - (scrollTop + clientHeight);
    runtime.autoScrollLocked = distanceToBottom > SCROLL_LOCK_EPSILON;
  };

  scrollOutputToBottom = (force = false) => {
    if (force || !runtime.autoScrollLocked) {
      runtime.outputElement.scrollTop = runtime.outputElement.scrollHeight;
      runtime.pendingAutoScroll = false;
      updateScrollLockState();
    } else {
      runtime.pendingAutoScroll = true;
    }
  };

  const resetOutputScroll = () => {
    runtime.autoScrollLocked = false;
    runtime.pendingAutoScroll = false;

    const applyScroll = () => {
      scrollOutputToBottom(true);
    };

    if (typeof window === 'undefined' || typeof window.requestAnimationFrame !== 'function') {
      applyScroll();
      return;
    }

    window.requestAnimationFrame(applyScroll);
  };

  const handleOutputScroll = () => {
    const wasLocked = runtime.autoScrollLocked;
    updateScrollLockState();
    if (wasLocked && !runtime.autoScrollLocked && runtime.pendingAutoScroll) {
      scrollOutputToBottom(true);
    }
  };

  const resolveOutputLineHeight = (() => {
    let cached = 0;
    return (): number => {
      if (cached > 0) {
        return cached;
      }

      if (typeof window === 'undefined') {
        cached = 24;
        return cached;
      }

      const computed = window.getComputedStyle(runtime.outputElement);
      const lineHeight = parsePixelValue(computed.lineHeight);
      cached = lineHeight > 0 ? lineHeight : 24;
      return cached;
    };
  })();

  runtime.outputElement.addEventListener('scroll', handleOutputScroll, { passive: true });

  const handleManualScrollIntent = () => {
    if (typeof window === 'undefined' || typeof window.requestAnimationFrame !== 'function') {
      updateScrollLockState();
      return;
    }

    window.requestAnimationFrame(() => {
      updateScrollLockState();
    });
  };

  runtime.outputElement.addEventListener('wheel', handleManualScrollIntent, { passive: true });
  runtime.outputElement.addEventListener('touchmove', handleManualScrollIntent, { passive: true });

  if (runtime.mobilePlatform) {
    let trackingTouch = false;
    let lastTouchX = 0;
    let lastTouchY = 0;
    let accumX = 0;
    let accumY = 0;

    const sendArrowCommand = (key: 'ArrowUp' | 'ArrowDown' | 'ArrowLeft' | 'ArrowRight') => {
      const payload = keySequences[key];
      if (!payload) {
        return false;
      }
      return sendTextPayload(payload);
    };

    const resetTouchTracking = () => {
      trackingTouch = false;
      accumX = 0;
      accumY = 0;
    };

    const handleArrowTouchStart = (event: TouchEvent) => {
      if (event.touches.length !== 1) {
        resetTouchTracking();
        return;
      }
      const touch = event.touches[0];
      trackingTouch = true;
      lastTouchX = touch.clientX;
      lastTouchY = touch.clientY;
      accumX = 0;
      accumY = 0;
    };

    const applyAxisDispatch = (
      accumulator: number,
      positiveKey: 'ArrowUp' | 'ArrowDown' | 'ArrowLeft' | 'ArrowRight',
      negativeKey: 'ArrowUp' | 'ArrowDown' | 'ArrowLeft' | 'ArrowRight'
    ) => {
      let consumed = false;
      while (accumulator >= TOUCH_ARROW_THRESHOLD_PX) {
        if (!sendArrowCommand(positiveKey)) {
          break;
        }
        accumulator -= TOUCH_ARROW_THRESHOLD_PX;
        consumed = true;
      }
      while (accumulator <= -TOUCH_ARROW_THRESHOLD_PX) {
        if (!sendArrowCommand(negativeKey)) {
          break;
        }
        accumulator += TOUCH_ARROW_THRESHOLD_PX;
        consumed = true;
      }
      return { accumulator, consumed };
    };

    const handleArrowTouchMove = (event: TouchEvent) => {
      if (!trackingTouch || event.touches.length !== 1) {
        return;
      }

      const touch = event.touches[0];
      const deltaX = lastTouchX - touch.clientX;
      const deltaY = lastTouchY - touch.clientY;
      lastTouchX = touch.clientX;
      lastTouchY = touch.clientY;
      accumX += deltaX;
      accumY += deltaY;

      let consumed = false;
      const vertical = applyAxisDispatch(accumY, 'ArrowUp', 'ArrowDown');
      accumY = vertical.accumulator;
      consumed = consumed || vertical.consumed;

      const horizontal = applyAxisDispatch(accumX, 'ArrowLeft', 'ArrowRight');
      accumX = horizontal.accumulator;
      consumed = consumed || horizontal.consumed;

      if (consumed) {
        try {
          event.preventDefault();
        } catch (error) {
          // ignore preventDefault failures on passive listeners fallback
        }
      }
    };

    const handleArrowTouchEnd = () => {
      resetTouchTracking();
    };

    runtime.outputElement.addEventListener('touchstart', handleArrowTouchStart, { passive: true });
    runtime.outputElement.addEventListener('touchmove', handleArrowTouchMove, { passive: false });
    runtime.outputElement.addEventListener('touchend', handleArrowTouchEnd, { passive: true });
    runtime.outputElement.addEventListener('touchcancel', handleArrowTouchEnd, { passive: true });
  }

  updateScrollLockState();
  scrollOutputToBottom(true);

  const adjustEntryBufferHeight = () => {
    const target = runtime.captureElement;

    if (!target) {
      return;
    }

    if (typeof window === 'undefined') {
      target.style.height = '';
      target.style.overflowY = 'hidden';
      return;
    }

    const minimumHeight = measureBaseEntryHeight(target);
    target.style.height = 'auto';

    const viewportHeight = resolveViewportHeight();
    const maxHeight = viewportHeight > 0 ? Math.max(minimumHeight * 3, viewportHeight * 0.4) : minimumHeight * 3;
    const nextHeight = Math.min(Math.max(target.scrollHeight, minimumHeight), maxHeight);
    target.style.height = `${nextHeight}px`;
    target.style.overflowY = target.scrollHeight > maxHeight ? 'auto' : 'hidden';

    updateViewportSizing();
  };

  let entryResizeScheduled = false;

  const scheduleEntryResize = () => {
    if (typeof window === 'undefined') {
      adjustEntryBufferHeight();
      return;
    }

    if (entryResizeScheduled) {
      return;
    }

    entryResizeScheduled = true;
    window.requestAnimationFrame(() => {
      entryResizeScheduled = false;
      adjustEntryBufferHeight();
    });
  };

  const keyboardButtons = Array.from(
    keyboardPanel.querySelectorAll<HTMLButtonElement>('[data-terminal-kbd-key]')
  );

  const KEEP_ALIVE_INTERVAL_MS = 20000;
  const KEEP_ALIVE_PAYLOAD = new Uint8Array([0]);
  let keepAliveTimer: number | null = null;
  let lastBridgeActivity = Date.now();

  const markBridgeActivity = () => {
    lastBridgeActivity = Date.now();
  };

  const stopKeepAliveTimer = () => {
    if (keepAliveTimer !== null && typeof window !== 'undefined') {
      window.clearInterval(keepAliveTimer);
      keepAliveTimer = null;
    }
  };

  const ensureKeepAliveTimer = () => {
    if (typeof window === 'undefined') {
      return;
    }

    if (keepAliveTimer !== null) {
      return;
    }

    keepAliveTimer = window.setInterval(() => {
      const socket = runtime.socket;
      if (!socket || socket.readyState !== WebSocket.OPEN) {
        return;
      }

      const now = Date.now();
      if (now - lastBridgeActivity < KEEP_ALIVE_INTERVAL_MS) {
        return;
      }

      try {
        socket.send(KEEP_ALIVE_PAYLOAD);
        markBridgeActivity();
      } catch (error) {
        console.warn('Failed to send terminal keep-alive payload', error);
        stopKeepAliveTimer();
      }
    }, KEEP_ALIVE_INTERVAL_MS);
  };

  const revealKeyboardPanel = () => {
    keyboardPanel.hidden = false;
    container.classList.add('terminal-chat--keyboard-open');
  };

  let keyboardOpen = false;
  const setKeyboardOpen = (open: boolean) => {
    keyboardOpen = open;
    if (keyboardToggleButton) {
      keyboardPanel.hidden = !open;
      keyboardToggleButton.setAttribute('aria-expanded', open ? 'true' : 'false');
      container.classList.toggle('terminal-chat--keyboard-open', open);
    } else {
      revealKeyboardPanel();
    }

    if (open && keyboardButtons.length > 0) {
      keyboardButtons[0].focus();
    } else if (
      !open &&
      keyboardToggleButton &&
      document.activeElement &&
      keyboardPanel.contains(document.activeElement)
    ) {
      keyboardToggleButton.focus();
    }
  };

  if (keyboardToggleButton) {
    keyboardToggleButton.addEventListener('click', () => {
      setKeyboardOpen(!keyboardOpen);
    });

    keyboardPanel.addEventListener('keydown', (event) => {
      if (event.key === 'Escape') {
        event.preventDefault();
        setKeyboardOpen(false);
        keyboardToggleButton.focus();
      }
    });
  } else {
    revealKeyboardPanel();
    keyboardOpen = true;
  }

  keyboardButtons.forEach((button) => {
    button.addEventListener('click', (event) => {
      event.preventDefault();
      const shortcutKey = button.dataset.terminalKbdKey;
      if (!shortcutKey) {
        return;
      }
      const shortcut = onScreenShortcuts[shortcutKey];
      if (!shortcut) {
        return;
      }
      const buttonGroup = button.dataset.terminalKbdGroup?.trim();
      const inputGroup = buttonGroup || shortcut.inputGroup;
      const sent = sendTextPayload(shortcut.payload);
      if (sent) {
        setEntryStatus(`${shortcut.label} sent to the bridge.`, 'muted');
        if (ARROW_SHORTCUT_KEYS.has(shortcutKey)) {
          resetOutputScroll();
        }
        if (inputGroup === ENTRY_INPUT_GROUP) {
          focusCapture();
        } else if (typeof button.focus === 'function') {
          try {
            button.focus({ preventScroll: true });
          } catch (error) {
            try {
              button.focus();
            } catch (fallbackError) {
              // Ignore focus errors for unsupported environments.
            }
          }
        }
      }
    });
  });

  function ensureIncomingLine(): HTMLPreElement {
    if (runtime.asciiArtBlock) {
      runtime.incomingLineElement = runtime.asciiArtBlock.element;
      return runtime.asciiArtBlock.element;
    }

    if (runtime.incomingLineElement && runtime.incomingLineElement.isConnected) {
      return runtime.incomingLineElement;
    }

    const entry = document.createElement('pre');
    entry.className = 'terminal__line terminal__line--incoming';
    runtime.outputElement.append(entry);
    runtime.incomingLineElement = entry;
    limitOutputLines(runtime.outputElement, runtime.maxOutputLines);
    if (runtime.incomingLineElement && !runtime.incomingLineElement.isConnected) {
      runtime.incomingLineElement = null;
      runtime.incomingBuffer = '';
    }
    return entry;
  }

  const updateViewportSizing = () => {
    if (typeof window === 'undefined') {
      runtime.maxOutputLines = 600;
      return;
    }

    runtime.viewport.style.removeProperty('height');
    runtime.viewport.style.removeProperty('max-height');
    runtime.viewport.style.removeProperty('min-height');
    runtime.outputElement.style.removeProperty('height');
    runtime.outputElement.style.removeProperty('max-height');
    runtime.outputElement.style.removeProperty('min-height');
    runtime.outputElement.style.overflowY = 'auto';

    const computed = window.getComputedStyle(runtime.outputElement);
    const lineHeightValue = Number.parseFloat(computed.lineHeight);
    const fontSizeValue = Number.parseFloat(computed.fontSize);
    const fallbackLineHeight = Number.isFinite(fontSizeValue) ? fontSizeValue * 1.45 : 18;
    const lineHeight = Number.isFinite(lineHeightValue) && lineHeightValue > 0 ? lineHeightValue : fallbackLineHeight;
    const paddingTop = Number.parseFloat(computed.paddingTop) || 0;
    const paddingBottom = Number.parseFloat(computed.paddingBottom) || 0;
    const measuredHeight = runtime.outputElement.clientHeight;

    if (measuredHeight > 0) {
      const availableForLines = Math.max(measuredHeight - paddingTop - paddingBottom, lineHeight);
      runtime.maxOutputLines = Math.max(1, Math.floor(availableForLines / lineHeight));
      limitOutputLines(runtime.outputElement, runtime.maxOutputLines);
      return;
    }

    runtime.maxOutputLines = 600;
  };

  runtime.updateViewportSizing = updateViewportSizing;

  if (typeof window !== 'undefined') {
    updateViewportSizing();
    scheduleEntryResize();
    const handleResize = () => {
      updateViewportSizing();
      scheduleEntryResize();
    };
    window.addEventListener('resize', handleResize);
    if (window.visualViewport) {
      window.visualViewport.addEventListener('resize', handleResize);
      window.visualViewport.addEventListener('scroll', handleResize);
    }
  }

  const asciiArtHeaderPattern = /shared ascii art:/i;
  const asciiArtPromptPattern = /^│\s*>/i;
  const asciiArtMessagePattern = /^#\d+\]/;

  const shouldStartAsciiArtBlock = (line: string) => asciiArtHeaderPattern.test(line);

  const isAsciiArtTerminator = (line: string) => {
    const trimmed = line.trimStart();
    return asciiArtPromptPattern.test(trimmed) || asciiArtMessagePattern.test(trimmed);
  };

  const updateAsciiArtPreview = (currentLine: string) => {
    const block = runtime.asciiArtBlock;
    if (!block) {
      return;
    }
    block.currentLine = currentLine;
    const visibleLines = currentLine ? [...block.lines, currentLine] : [...block.lines];
    const content = visibleLines.join('\n');
    block.element.textContent = content;
    lastRenderedLine.set(block.element, content);
  };

  const startAsciiArtBlock = (headerLine: string, element: HTMLPreElement) => {
    runtime.asciiArtBlock = {
      element,
      lines: [headerLine],
      currentLine: ''
    };
    element.classList.add('terminal__line--ascii-art');
    element.dataset.terminalBlock = 'ascii-art';
    applyTrailingBackground(element, null);
    element.textContent = headerLine;
    lastRenderedLine.set(element, headerLine);
    runtime.incomingLineElement = element;
    runtime.incomingBuffer = '';
  };

  const appendAsciiArtLine = (line: string) => {
    const block = runtime.asciiArtBlock;
    if (!block) {
      return;
    }
    block.lines.push(line);
    block.currentLine = '';
    const content = block.lines.join('\n');
    block.element.textContent = content;
    lastRenderedLine.set(block.element, content);
  };

  const finishAsciiArtBlock = () => {
    const block = runtime.asciiArtBlock;
    if (!block) {
      return;
    }
    block.currentLine = '';
    const content = block.lines.join('\n');
    block.element.textContent = content;
    lastRenderedLine.set(block.element, content);
    runtime.asciiArtBlock = null;
    runtime.incomingLineElement = null;
    runtime.incomingBuffer = '';
  };

  const appendStandaloneLine = (line: string) => {
    const entry = document.createElement('pre');
    entry.className = 'terminal__line terminal__line--incoming';
    const { fragment, trailingBackground } = createAnsiFragment(line);
    entry.append(fragment);
    applyTrailingBackground(entry, trailingBackground);
    lastRenderedLine.set(entry, line);
    runtime.outputElement.append(entry);
    limitOutputLines(runtime.outputElement, runtime.maxOutputLines);
  };

  const handleAsciiLineCommit = (line: string) => {
    if (!runtime.asciiArtBlock) {
      return;
    }

    if (isAsciiArtTerminator(line)) {
      finishAsciiArtBlock();
      if (line) {
        appendStandaloneLine(line);
      }
      return;
    }

    appendAsciiArtLine(line);
  };

  function deliverIncomingPayload(chunk: string) {
    if (!chunk) {
      return;
    }

    if (runtime.introSilenced) {
      runtime.introBuffer += chunk;
      if (runtime.introBuffer.length > INTRO_CAPTURE_LIMIT) {
        runtime.introBuffer = runtime.introBuffer.slice(-INTRO_CAPTURE_LIMIT);
      }
      const markerIndex = runtime.introBuffer.indexOf(INTRO_MARKER);
      if (markerIndex === -1) {
        return;
      }
      const output = runtime.introBuffer.slice(markerIndex);
      runtime.introBuffer = '';
      runtime.introSilenced = false;
      processIncomingChunk(output);
      return;
    }

    processIncomingChunk(chunk);
  }



<<<<<<< HEAD
  const parseRgbComponents = (rgb: string): [number, number, number] | null => {
    const match = rgb
      .trim()
      .match(/^rgb\s*\(\s*(\d{1,3})\s*,\s*(\d{1,3})\s*,\s*(\d{1,3})\s*\)$/iu);
    if (!match) {
=======
  const stripAnsi = (str: string) => str.replace(/\u001b\[[0-9;]*[a-zA-Z]/g, '');

  const normaliseBubbleLine = (line: string) => stripAnsi(line).replace(/\r$/u, '');

  const isBubbleStartLine = (line: string) => {
    const trimmed = normaliseBubbleLine(line).trimStart();
    return trimmed.startsWith('╭') && trimmed.includes('╮');
  };

  const isBubbleEndLine = (line: string) => {
    const trimmed = normaliseBubbleLine(line).trimStart();
    return trimmed.startsWith('╰') && trimmed.includes('╯');
  };

  const parseBubbleMessage = (lines: string[]): { author: string; content: string } | null => {
    if (lines.length < 3) {
>>>>>>> 9d2c8b41
      return null;
    }
    const components = match.slice(1).map(value => {
      const parsed = Number.parseInt(value, 10);
      if (!Number.isFinite(parsed)) {
        return 0;
      }
      return Math.max(0, Math.min(255, parsed));
    }) as [number, number, number];
    return components;
  };

<<<<<<< HEAD
  const rgbStringToRgba = (rgb: string, alpha: number): string | null => {
    const components = parseRgbComponents(rgb);
    if (!components) {
      return null;
    }
    const [r, g, b] = components;
    const normalisedAlpha = Math.max(0, Math.min(1, alpha));
    return `rgba(${r}, ${g}, ${b}, ${normalisedAlpha})`;
  };

  const pickTextColorForBackground = (rgb: string): string | null => {
    const components = parseRgbComponents(rgb);
    if (!components) {
=======
    const strippedLines = lines.map(normaliseBubbleLine);
    const topBorder = strippedLines[0].trimEnd();
    const bottomBorder = strippedLines[strippedLines.length - 1].trimEnd();

    const topBorderStart = topBorder.trimStart();
    const bottomBorderStart = bottomBorder.trimStart();

    if (!topBorderStart.startsWith('╭') || !topBorderStart.includes('╮') || !bottomBorderStart.startsWith('╰') || !bottomBorderStart.includes('╯')) {
>>>>>>> 9d2c8b41
      return null;
    }
    const [r, g, b] = components;
    const luminance = (0.2126 * r + 0.7152 * g + 0.0722 * b) / 255;
    if (luminance < 0.45) {
      return 'rgb(243, 244, 246)';
    }
    return 'rgb(17, 24, 39)';
  };

  const renderBubbleContent = (content: string): string =>
    content
      .split('\n')
      .map(part => escapeHtml(part))
      .join('<br>');

<<<<<<< HEAD
  const applyBubblePalette = (element: HTMLElement, palette: TerminalBubble['palette']) => {
    const { borderColor, backgroundColor } = palette;

    if (backgroundColor) {
      element.style.setProperty('--bubble-bg-color', backgroundColor);
      const contrast = pickTextColorForBackground(backgroundColor);
      if (contrast) {
        element.style.setProperty('--bubble-text-color', contrast);
      }
    } else if (borderColor) {
      const tinted = rgbStringToRgba(borderColor, 0.18);
      if (tinted) {
        element.style.setProperty('--bubble-bg-color', tinted);
      }
    }

    if (borderColor) {
      element.style.setProperty('--bubble-border-color', borderColor);
      const shadowColor = rgbStringToRgba(borderColor, 0.35);
      if (shadowColor) {
        element.style.setProperty('--bubble-shadow-color', shadowColor);
      }
      element.style.setProperty('--bubble-accent-color', borderColor);
      element.dataset.bubbleAccent = 'true';
    } else {
      delete element.dataset.bubbleAccent;
=======
    const contentLines = strippedLines.slice(1, -1).map(line => {
      const leftPipe = line.indexOf('│');
      const rightPipe = line.lastIndexOf('│');

      if (leftPipe === -1 || rightPipe === -1 || leftPipe === rightPipe) {
        return line.trim();
      }

      const inner = line.slice(leftPipe + 1, rightPipe);
      return inner.replace(/\s+$/u, '');
    });

    while (contentLines.length && contentLines[0].trim() === '') {
      contentLines.shift();
    }
    while (contentLines.length && contentLines[contentLines.length - 1].trim() === '') {
      contentLines.pop();
    }

    if (!contentLines.length) {
      return { author: '', content: '' };
    }

    let author = '';
    const firstContentLine = contentLines[0];
    const authorMatch = firstContentLine.match(/^\s*\[([^\]]+)\]\s*/u);
    if (authorMatch) {
      author = authorMatch[1].trim();
      contentLines[0] = firstContentLine.slice(authorMatch[0].length);
>>>>>>> 9d2c8b41
    }
  };

  const createBubbleElement = (bubble: TerminalBubble) => {
    const bubbleElement = document.createElement('article');
    bubbleElement.className = 'chat-message chat-message--terminal';
    bubbleElement.dataset.terminalBubble = 'true';
    const authorElement = bubble.author ? `<strong>${escapeHtml(bubble.author)}</strong>` : '';
    bubbleElement.innerHTML = `
      <div class="chat-message__meta">
        ${authorElement}
        <span>${new Date().toLocaleTimeString()}</span>
      </div>
      <p class="chat-message__body">${renderBubbleContent(bubble.content)}</p>
    `;
    applyBubblePalette(bubbleElement, bubble.palette);
    return bubbleElement;
  };

<<<<<<< HEAD
  const appendBubbleToOutput = (bubble: TerminalBubble) => {
=======
    const normalisedContent = contentLines
      .map(line => line.replace(/^\s+/u, '').trimEnd())
      .join('\n')
      .trimEnd();

    return { author, content: normalisedContent };
  };

  const renderBubbleContent = (content: string): string =>
    content
      .split('\n')
      .map(part => escapeHtml(part))
      .join('<br>');

  const createBubbleElement = (bubble: { author: string; content: string }) => {
    const bubbleElement = document.createElement('article');
    bubbleElement.className = 'chat-message chat-message--terminal';
    bubbleElement.dataset.terminalBubble = 'true';
    const authorElement = bubble.author ? `<strong>${escapeHtml(bubble.author)}</strong>` : '';
    bubbleElement.innerHTML = `
      <div class="chat-message__meta">
        ${authorElement}
        <span>${new Date().toLocaleTimeString()}</span>
      </div>
      <p class="chat-message__body">${renderBubbleContent(bubble.content)}</p>
    `;
    return bubbleElement;
  };

  const appendBubbleToOutput = (bubble: { author: string; content: string }) => {
>>>>>>> 9d2c8b41
    const element = createBubbleElement(bubble);
    runtime.outputElement.append(element);
    limitOutputLines(runtime.outputElement, runtime.maxOutputLines);
  };

  const renderBubbleContent = (content: string): string =>
    content
      .split('\n')
      .map(part => escapeHtml(part))
      .join('<br>');

  function processIncomingChunk(chunk: string) {
    if (!chunk) {
      return;
    }

    let buffer = runtime.incomingBuffer + chunk;
    let lines = buffer.split('\n');
    buffer = lines.pop() || '';

    let bubbleLines = runtime.pendingBubbleLines ? [...runtime.pendingBubbleLines] : [];
    let inBubble = bubbleLines.length > 0;

    const flushBufferedLines = () => {
      if (!bubbleLines.length) {
        return;
      }
      bubbleLines.forEach(l => appendStandaloneLine(l));
      bubbleLines = [];
      inBubble = false;
    };

    for (const line of lines) {
      if (!inBubble) {
        if (isBubbleStartLine(line)) {
          inBubble = true;
          bubbleLines = [line];
          continue;
        }

        appendStandaloneLine(line);
        continue;
<<<<<<< HEAD
      }

      if (isBubbleStartLine(line)) {
        flushBufferedLines();
        inBubble = true;
        bubbleLines = [line];
        continue;
      }

=======
      }

      if (isBubbleStartLine(line)) {
        flushBufferedLines();
        inBubble = true;
        bubbleLines = [line];
        continue;
      }

>>>>>>> 9d2c8b41
      bubbleLines.push(line);

      if (!isBubbleEndLine(line)) {
        continue;
      }

<<<<<<< HEAD
      const bubble = parseTerminalBubble(bubbleLines);
=======
      const bubble = parseBubbleMessage(bubbleLines);
>>>>>>> 9d2c8b41
      if (bubble) {
        appendBubbleToOutput(bubble);
      } else {
        bubbleLines.forEach(l => appendStandaloneLine(l));
      }

      bubbleLines = [];
      inBubble = false;
    }

    runtime.pendingBubbleLines = inBubble ? bubbleLines : null;
    runtime.incomingBuffer = buffer;
    scrollOutputToBottom();
  }

  const hydrateBubbleHistory = () => {
    const nodes = Array.from(runtime.outputElement.children);
    let bufferedNodes: HTMLElement[] = [];
    let bufferedLines: string[] = [];
    let collecting = false;

    const resetBuffer = () => {
      bufferedNodes = [];
      bufferedLines = [];
      collecting = false;
    };

    for (const node of nodes) {
      if (!(node instanceof HTMLElement) || !node.classList.contains('terminal__line')) {
        resetBuffer();
        continue;
      }

      const storedLine = lastRenderedLine.get(node) ?? node.textContent ?? '';

      if (!collecting) {
        if (storedLine && isBubbleStartLine(storedLine)) {
          collecting = true;
          bufferedNodes = [node];
          bufferedLines = [storedLine];
        }
        continue;
      }

      if (storedLine && isBubbleStartLine(storedLine)) {
        resetBuffer();
        collecting = true;
        bufferedNodes = [node];
        bufferedLines = [storedLine];
        continue;
      }

      bufferedNodes.push(node);
      bufferedLines.push(storedLine);

      if (!storedLine || !isBubbleEndLine(storedLine)) {
        continue;
      }

<<<<<<< HEAD
      const bubble = parseTerminalBubble(bufferedLines);
=======
      const bubble = parseBubbleMessage(bufferedLines);
>>>>>>> 9d2c8b41
      if (bubble) {
        const bubbleElement = createBubbleElement(bubble);
        const anchor = bufferedNodes[0] ?? null;
        if (anchor && anchor.parentNode === runtime.outputElement) {
          runtime.outputElement.insertBefore(bubbleElement, anchor);
        } else {
          runtime.outputElement.append(bubbleElement);
        }
        for (const bufferedNode of bufferedNodes) {
          lastRenderedLine.delete(bufferedNode);
          bufferedNode.remove();
        }
        limitOutputLines(runtime.outputElement, runtime.maxOutputLines);
      }

      resetBuffer();
    }

    runtime.pendingBubbleLines = null;
    scrollOutputToBottom();
  };

  runtime.hydrateBubbleHistory = hydrateBubbleHistory;
  hydrateBubbleHistory();

  const collectOverridesFromInputs = (): { overrides: TargetOverrides; errors: string[] } => {
    const protocolValue = protocolSelect.value.trim().toLowerCase();
    const hostValue = hostInput.value.trim();
    const portValue = portInput.value.trim();
    const errors: string[] = [];

    if (hostValue && (hostValue.length > 255 || /\s/.test(hostValue))) {
      errors.push('Host overrides cannot contain spaces and must be under 255 characters.');
    }

    if (hostValue && isBlockedHostOverride(hostValue)) {
      errors.push('Host overrides cannot target private or loopback addresses.');
    }

    if (portValue) {
      const parsedPort = Number.parseInt(portValue, 10);
      if (!Number.isFinite(parsedPort) || parsedPort <= 0 || parsedPort > 65_535) {
        errors.push('Port overrides must be a number between 1 and 65535.');
      }
    }

    const overrides: TargetOverrides = {};

    if ((protocolValue === 'ssh' || protocolValue === 'telnet') && protocolValue !== runtime.target.defaults.protocol) {
      overrides.protocol = protocolValue;
    }

    if (hostValue && !isBlockedHostOverride(hostValue)) {
      if (!runtime.target.defaults.host || hostValue !== runtime.target.defaults.host) {
        overrides.host = hostValue;
      }
    }

    if (portValue) {
      if (!runtime.target.defaults.port || portValue !== runtime.target.defaults.port) {
        overrides.port = portValue;
      }
    }

    return { overrides, errors };
  };

  const syncUsernameField = () => {
    runtime.usernameField.style.display = '';
    runtime.usernameInput.disabled = false;
    const placeholder =
      runtime.target.protocol === 'ssh'
        ? 'Enter your SSH username'
        : 'Enter your BBS handle';
    runtime.usernameInput.placeholder = placeholder;
    const identityKey = deriveIdentityKey(runtime.target);
    const currentValue = runtime.usernameInput.value.trim();
    runtime.identityKey = identityKey;

    const storedUsername = identityKey ? readStoredUsername(identityKey) : '';
    runtime.lastStoredUsername = storedUsername;
    if (identityKey && storedUsername && (!currentValue || currentValue === runtime.target.defaultUsername)) {
      runtime.usernameInput.value = storedUsername;
      return;
    }

    if (!identityKey) {
      runtime.lastStoredUsername = '';
    }

    if (!runtime.usernameInput.value.trim() && runtime.target.defaultUsername) {
      runtime.usernameInput.value = runtime.target.defaultUsername;
    }
  };

  const hasUsername = () => runtime.usernameInput.value.trim().length > 0;

  const persistIdentity = () => {
    const key = runtime.identityKey ?? deriveIdentityKey(runtime.target);
    if (!key) {
      return;
    }
    runtime.identityKey = key;
    const trimmed = runtime.usernameInput.value.trim();
    if (trimmed === runtime.lastStoredUsername) {
      return;
    }
    writeStoredUsername(key, runtime.usernameInput.value);
    runtime.lastStoredUsername = trimmed;
  };

  const syncPasswordField = () => {
    if (runtime.target.protocol === 'ssh') {
      runtime.passwordField.style.display = '';
      runtime.passwordInput.disabled = false;
    } else {
      runtime.passwordField.style.display = 'none';
      runtime.passwordInput.disabled = true;
      runtime.passwordInput.value = '';
    }
  };

  const setConnectButtonsDisabled = (disabled: boolean) => {
    for (const button of runtime.connectButtons) {
      button.disabled = disabled;
    }
  };

  const setDisconnectButtonsDisabled = (disabled: boolean) => {
    for (const button of runtime.disconnectButtons) {
      button.disabled = disabled;
    }
  };

  const updateConnectAvailability = () => {
    if (runtime.connected || runtime.connecting) {
      setConnectButtonsDisabled(true);
      return;
    }
    const shouldDisable = !runtime.target.available || !runtime.socketUrl || !hasUsername();
    setConnectButtonsDisabled(shouldDisable);
  };
  runtime.updateConnectAvailability = updateConnectAvailability;

  const setTargetStatusMessage = (message: string, variant: 'default' | 'muted' | 'error' = 'default') => {
    targetStatus.textContent = message;
    targetStatus.classList.remove('terminal__note--muted', 'terminal__note--error');
    if (variant === 'muted') {
      targetStatus.classList.add('terminal__note--muted');
    } else if (variant === 'error') {
      targetStatus.classList.add('terminal__note--error');
    }
  };

  const updateTargetStatus = () => {
    if (!targetStatus) {
      return;
    }

    if (runtime.target.overridesApplied.host || runtime.target.overridesApplied.port || runtime.target.overridesApplied.protocol) {
      setTargetStatusMessage(
        'Manual overrides are active in this browser. Clear the fields to enjoy the server defaults again.',
        'muted'
      );
      return;
    }

    if (runtime.target.defaults.host) {
      const portLabel =
        runtime.target.defaults.port ||
        (runtime.target.defaults.protocol === 'ssh' ? '22' : runtime.target.defaults.protocol === 'telnet' ? '23' : '');
      const hostLabel = portLabel ? `${runtime.target.defaults.host}:${portLabel}` : runtime.target.defaults.host;
      setTargetStatusMessage(`Server target ${hostLabel} is ready to dial.`, 'muted');
      return;
    }

    setTargetStatusMessage('No server target configured yet. Enter a host to connect straight from the lounge.', 'muted');
  };

  const updateFormPlaceholders = () => {
    const protocolValue =
      (protocolSelect.value === 'ssh' || protocolSelect.value === 'telnet'
        ? protocolSelect.value
        : runtime.target.defaults.protocol) ?? 'telnet';
    hostInput.placeholder = runtime.target.defaults.host || runtime.target.placeholders.host || 'bbs.example.com';
    const fallbackPort =
      runtime.target.defaults.port || (protocolValue === 'ssh' ? '22' : protocolValue === 'telnet' ? '23' : '');
    portInput.placeholder = fallbackPort || runtime.target.placeholders.port || '23';
  };

  let lastAvailability = runtime.target.available;

  const refreshTarget = (announce = false) => {
    const previousAvailability = lastAvailability;

    runtime.target = resolveTarget();
    runtime.endpointElement.textContent = runtime.target.description;
    syncUsernameField();
    syncPasswordField();

    if (announce && runtime.target.available && !previousAvailability) {
      runtime.updateStatus('Disconnected', 'disconnected');
      updateTargetStatus();
    } else if (announce && !runtime.target.available && previousAvailability) {
      runtime.updateStatus('Target cleared', 'disconnected');
      setTargetStatusMessage('Terminal target cleared. Provide a host override to reconnect.', 'error');
    }
    lastAvailability = runtime.target.available;

    const overrides = loadTargetOverrides();
    protocolSelect.value = overrides.protocol ?? runtime.target.protocol ?? runtime.target.defaults.protocol;
    hostInput.value = overrides.host ?? runtime.target.host ?? runtime.target.defaults.host ?? '';
    portInput.value = overrides.port ?? runtime.target.port ?? runtime.target.defaults.port ?? '';

    updateFormPlaceholders();
    updateTargetStatus();

    if (!runtime.target.available) {
      if (announce && hostInput) {
        hostInput.focus();
      }
      setEntryStatus('No server target configured. Use the control bar to add connection details.', 'error');
    } else if (!runtime.connected && !runtime.connecting) {
      setEntryStatus(entryInstructions, 'muted');
    }

    updateConnectAvailability();
  };

  runtime.updateStatus('Disconnected', 'disconnected');
  refreshTarget(false);
  if (!runtime.socketUrl) {
    runtime.updateStatus('Bridge unavailable', 'disconnected');
    updateConnectAvailability();
    setEntryStatus('Bridge unavailable. Buffer stays queued until the service returns.', 'error');
    updateEntryControls();
  }

  for (const button of connectButtons) {
    button.addEventListener('click', () => {
      if (runtime.connected) {
        return;
      }

      const { overrides, errors } = collectOverridesFromInputs();
      if (errors.length > 0) {
        setTargetStatusMessage(errors.join(' '), 'error');
        return;
      }

      saveTargetOverrides(overrides);
      refreshTarget(false);

      if (!runtime.target.available) {
        setTargetStatusMessage('Cannot connect without a target host. Use the control bar to add overrides.', 'error');
        return;
      }

      const socketUrlText = runtime.socketUrl;
      if (!socketUrlText) {
        runtime.updateStatus('Bridge unavailable', 'disconnected');
        setEntryStatus('Bridge unavailable. Buffer stays queued until the service returns.', 'error');
        updateEntryControls();
        return;
      }
      const username = runtime.usernameInput.value.trim();
      const passwordValue = runtime.passwordInput.disabled ? '' : runtime.passwordInput.value;
      if (!username) {
        runtime.updateStatus('Username required', 'disconnected');
        setEntryStatus('Enter a username before sending buffered commands.', 'error');
        return;
      }
      runtime.updateStatus('Connecting…', 'connecting');
      runtime.connecting = true;
      setConnectButtonsDisabled(true);
      setEntryStatus('Connecting to the bridge… buffered commands will send once ready.', 'muted');
      updateEntryControls();
      try {
        const socketUrl = new URL(socketUrlText);
        socketUrl.searchParams.set('protocol', runtime.target.protocol);
        if (runtime.target.host) {
          socketUrl.searchParams.set('host', runtime.target.host);
        } else {
          socketUrl.searchParams.delete('host');
        }
        if (runtime.target.port) {
          socketUrl.searchParams.set('port', runtime.target.port);
        } else {
          socketUrl.searchParams.delete('port');
        }
        if (username) {
          socketUrl.searchParams.set('username', username);
        } else {
          socketUrl.searchParams.delete('username');
        }
        if (passwordValue) {
          socketUrl.searchParams.set('password', passwordValue);
        } else {
          socketUrl.searchParams.delete('password');
        }
        const socket = new WebSocket(socketUrl.toString());
        socket.binaryType = 'arraybuffer';

        runtime.socket = socket;
        runtime.binaryDecoder = new TextDecoder();
        runtime.introSilenced = true;
        runtime.introBuffer = '';
        socket.addEventListener('open', () => {
          markBridgeActivity();
          ensureKeepAliveTimer();
          runtime.connecting = false;
          runtime.connected = true;
          runtime.updateStatus('Connected', 'connected');
          setDisconnectButtonsDisabled(false);
          focusCapture();
          updateConnectAvailability();
          setEntryStatus('Connected. Press Enter to forward the next line.', 'muted');
          updateEntryControls();
          resetLightPaletteAutoState();
        });
        socket.addEventListener('message', (event) => {
          markBridgeActivity();
          if (typeof event.data === 'string') {
            const pending = runtime.binaryDecoder.decode();
            if (pending) {
              runtime.appendLine(pending, 'incoming');
            }
            runtime.appendLine(event.data, 'incoming');
          } else if (event.data instanceof ArrayBuffer) {
            const decoded = runtime.binaryDecoder.decode(event.data, { stream: true });
            if (decoded) {
              runtime.appendLine(decoded, 'incoming');
            }
          }
        });
        socket.addEventListener('close', (event) => {
          stopKeepAliveTimer();
          const remainder = runtime.binaryDecoder.decode();
          if (remainder) {
            runtime.appendLine(remainder, 'incoming');
          }
          runtime.connecting = false;
          runtime.connected = false;
          runtime.socket = null;
          runtime.introSilenced = true;
          runtime.introBuffer = '';
          setDisconnectButtonsDisabled(true);
          runtime.updateStatus('Disconnected', 'disconnected');
          refreshTarget(false);
          updateConnectAvailability();
          setEntryStatus('Disconnected. Buffer stays queued until you reconnect.', 'muted');
          updateEntryControls();
          resetLightPaletteAutoState();
        });
        socket.addEventListener('error', () => {
          stopKeepAliveTimer();
          runtime.updateStatus('Connection error', 'disconnected');
          runtime.introSilenced = true;
          runtime.introBuffer = '';
          setEntryStatus('Bridge error. Commands will resume after reconnecting.', 'error');
        });
      } catch (error) {
        runtime.connecting = false;
        runtime.connected = false;
        runtime.socket = null;
        setDisconnectButtonsDisabled(true);
        runtime.updateStatus('Connection failed', 'disconnected');
        console.error('Terminal connection failed', error);
        updateConnectAvailability();
        setEntryStatus('Connection failed. Buffer kept for your next attempt.', 'error');
        updateEntryControls();
      }
    });
  }

  targetForm.addEventListener('submit', (event) => {
    event.preventDefault();

    const { overrides, errors } = collectOverridesFromInputs();
    if (errors.length > 0) {
      setTargetStatusMessage(errors.join(' '), 'error');
      return;
    }

    const previousSignature = JSON.stringify(runtime.target.overridesApplied);
    saveTargetOverrides(overrides);
    refreshTarget(true);
    const currentSignature = JSON.stringify(runtime.target.overridesApplied);
    if (previousSignature === currentSignature) {
      setTargetStatusMessage('Terminal target overrides unchanged.', 'muted');
    }
  });

  targetResetButton.addEventListener('click', () => {
    clearTargetOverrides();
    refreshTarget(true);
  });

  protocolSelect.addEventListener('change', () => {
    updateFormPlaceholders();
  });

  const requestDisconnect = (reason?: string): boolean => {
    const socket = runtime.socket;
    if (!socket) {
      return false;
    }

    stopKeepAliveTimer();
    const closeReason = reason && reason.trim() ? reason : 'Client closed';
    let statusApplied = false;

    const sendDisconnectSequence = (value: string): boolean => {
      if (!socket || socket.readyState !== WebSocket.OPEN) {
        return false;
      }

      try {
        socket.send(textEncoder.encode(value));
        markBridgeActivity();
        return true;
      } catch (error) {
        console.warn('Failed to send disconnect sequence', error);
        return false;
      }
    };

    if (socket.readyState === WebSocket.OPEN) {
      runtime.updateStatus('Disconnecting…', 'connecting');
      setDisconnectButtonsDisabled(true);
      runtime.connected = false;
      runtime.connecting = true;
      runtime.updateConnectAvailability?.();
      setEntryStatus('Disconnect requested. Buffer stays available while we close the bridge.', 'muted');
      updateEntryControls();
      statusApplied = true;

      const modeSent = sendDisconnectSequence('/mode command\r');
      const exitSent = modeSent && sendDisconnectSequence('exit\r');

      if (modeSent && exitSent) {
        if (typeof window !== 'undefined') {
          window.setTimeout(() => {
            if (socket.readyState === WebSocket.OPEN) {
              try {
                socket.close(1000, closeReason);
              } catch (error) {
                console.warn('Failed to close terminal socket after graceful disconnect attempt', error);
              }
            }
          }, 1500);
        }
        return true;
      }
    }

    try {
      socket.close(1000, closeReason);
    } catch (error) {
      console.warn('Failed to close terminal socket', error);
    }

    if (!statusApplied) {
      setEntryStatus('Disconnect requested. Buffer stays available while we close the bridge.', 'muted');
      updateEntryControls();
    }

    return true;
  };

  runtime.requestDisconnect = requestDisconnect;

  for (const button of disconnectButtons) {
    button.addEventListener('click', () => {
      requestDisconnect();
    });
  }

  const focusCapture = () => {
    const target = runtime.captureElement;
    try {
      target.focus({ preventScroll: true });
    } catch (error) {
      target.focus();
    }

    try {
      const position = target.value.length;
      target.setSelectionRange(position, position);
    } catch (error) {
      // Ignore selection updates in environments that do not support setSelectionRange.
    }
  };

  focusButton.addEventListener('click', () => {
    focusCapture();
  });

  viewport.addEventListener('click', () => {
    focusCapture();
  });

  runtime.captureElement.addEventListener('focus', () => {
    runtime.viewport.classList.add('terminal__viewport--focused');
    runtime.entryElement.classList.add('terminal__entry--focused');
  });

  runtime.captureElement.addEventListener('blur', () => {
    runtime.viewport.classList.remove('terminal__viewport--focused');
    runtime.entryElement.classList.remove('terminal__entry--focused');
  });

  function setEntryStatus(message: string, tone: 'default' | 'muted' | 'error' = 'default') {
    let displayMessage = message;
    if (runtime.mobilePlatform && displayMessage) {
      const lower = displayMessage.toLowerCase();
      const captchaIndex = lower.indexOf('captcha');
      if (captchaIndex > 0) {
        displayMessage = displayMessage.slice(captchaIndex).replace(/^\s+/, '');
      }
    }

    runtime.entryStatusElement.textContent = displayMessage;
    runtime.entryStatusElement.classList.remove('terminal__entry-status--muted', 'terminal__entry-status--error');
    if (tone === 'muted') {
      runtime.entryStatusElement.classList.add('terminal__entry-status--muted');
    } else if (tone === 'error') {
      runtime.entryStatusElement.classList.add('terminal__entry-status--error');
    }
  }

  function normaliseBufferValue(value: string): string {
    return value.replace(/\r\n?|\n/g, '\n');
  }

  function isSocketOpen(): boolean {
    return Boolean(runtime.socket && runtime.socket.readyState === WebSocket.OPEN);
  }

  function updateEntryControls() {}

  function sendTextPayload(rawValue: string): boolean {
    if (!rawValue) {
      return false;
    }

    if (!isSocketOpen()) {
      setEntryStatus('Connect the bridge before sending commands.', 'error');
      updateEntryControls();
      return false;
    }

    const payload = normaliseLineBreaks(rawValue);
    if (!payload) {
      return false;
    }

    try {
      runtime.socket?.send(textEncoder.encode(payload));
      markBridgeActivity();
      return true;
    } catch (error) {
      console.warn('Failed to send terminal payload', error);
      setEntryStatus('Failed to send the command to the bridge. Try again.', 'error');
      return false;
    }
  }

  const maybeSendLightModePaletteCommand = () => {
    if (currentTheme !== 'light') {
      return;
    }
    if (paletteAutoCommandSent) {
      return;
    }

    paletteAutoCommandSent = true;
    const sentPalette = sendTextPayload('/palette adwaita\n');
    if (!sentPalette) {
      paletteAutoCommandSent = false;
      syncLightPaletteOverride();
      return;
    }

    setEntryStatus('Applied the Adwaita palette for light mode readability.', 'muted');
    applyLightPaletteOverride(false);
    applyPaletteDarkText(true);
  };

  const handleUserLineSent = (value: string) => {
    if (!value || !value.trim()) {
      return;
    }

    maybeSendLightModePaletteCommand();

    const trimmed = value.trim();
    if (!trimmed) {
      return;
    }

    const paletteMatch = trimmed.match(/^\/?palette\s+(.*)$/i);
    if (!paletteMatch) {
      return;
    }

    const paletteName = paletteMatch[1]?.trim().split(/\s+/u, 1)[0]?.toLowerCase() ?? '';
    if (!paletteName) {
      applyPaletteDarkText(false);
      return;
    }

    if (palettesRequiringDarkText.has(paletteName)) {
      applyPaletteDarkText(true);
    } else {
      applyPaletteDarkText(false);
    }
  };

  function flushNextBufferedLine(allowBlank = false, flushAll = false): boolean {
    const buffered = normaliseBufferValue(runtime.captureElement.value);

    if (!buffered) {
      if (!allowBlank) {
        setEntryStatus('Buffer is empty. Type a command first or press Enter to send a blank line.', 'muted');
        return false;
      }

      const sentBlank = sendTextPayload('\n');
      if (!sentBlank) {
        return false;
      }

      setEntryStatus('Sent a blank line to the bridge.', 'default');
      handleUserLineSent('');
      updateEntryControls();
      scheduleEntryResize();
      return true;
    }

    let remainder = '';
    const linesToSend: string[] = [];

    if (flushAll) {
      linesToSend.push(...buffered.split('\n'));
    } else {
      const newlineIndex = buffered.indexOf('\n');
      if (newlineIndex === -1) {
        linesToSend.push(buffered);
      } else {
        linesToSend.push(buffered.slice(0, newlineIndex));
        remainder = buffered.slice(newlineIndex + 1);
      }
    }

    if (flushAll) {
      remainder = '';
    }

    let sentCount = 0;
    for (const line of linesToSend) {
      const sent = sendTextPayload(`${line}\n`);
      if (!sent) {
        const unsentLines = linesToSend.slice(sentCount).join('\n');
        const newBuffer = flushAll
          ? [unsentLines, remainder].filter(Boolean).join('\n')
          : [line, remainder].filter(Boolean).join('\n');
        runtime.captureElement.value = newBuffer;
        scheduleEntryResize();
        try {
          const position = runtime.captureElement.value.length;
          runtime.captureElement.setSelectionRange(position, position);
        } catch (error) {
          // Ignore selection errors
        }
        runtime.captureElement.focus();
        updateEntryControls();
        return false;
      }

      handleUserLineSent(line);
      sentCount += 1;
    }

    runtime.captureElement.value = remainder;
    scheduleEntryResize();
    try {
      const position = runtime.captureElement.value.length;
      runtime.captureElement.setSelectionRange(position, position);
    } catch (error) {
      // Ignore selection errors
    }
    runtime.captureElement.focus();

    if (flushAll && linesToSend.length > 1) {
      setEntryStatus(`Sent ${linesToSend.length} lines to the bridge.`, 'default');
    } else if (linesToSend[0]) {
      setEntryStatus('Sent the next line to the bridge.', 'default');
    } else {
      setEntryStatus('Sent a blank line to the bridge.', 'default');
    }

    updateEntryControls();
    scheduleEntryResize();
    return true;
  }

    const hasMultipleBufferedLines = () =>
      normaliseBufferValue(runtime.captureElement.value).includes('\n');

    const LOCAL_EDITING_KEYS = new Set([
      'ArrowUp',
      'ArrowDown',
      'ArrowLeft',
      'ArrowRight',
      'Home',
      'End',
      'PageUp',
      'PageDown',
      'Delete',
      'Insert'
    ]);

    const insertTabCharacter = (target: HTMLTextAreaElement) => {
      const start = target.selectionStart ?? target.value.length;
      const end = target.selectionEnd ?? target.value.length;
      const before = target.value.slice(0, start);
      const after = target.value.slice(end);
      target.value = `${before}\t${after}`;
      try {
        const nextPosition = start + 1;
        target.setSelectionRange(nextPosition, nextPosition);
      } catch (error) {
        // Ignore selection errors when environments do not support setSelectionRange
      }
      updateEntryControls();
      scheduleEntryResize();
    };

    const isEditingMultilineBuffer = () => {
      const target = runtime.captureElement;
      const value = target.value;
      if (!value) {
        return false;
      }

      if (value.includes('\n')) {
        return true;
      }

      const selectionStart = target.selectionStart;
      const selectionEnd = target.selectionEnd;

      if (typeof selectionStart !== 'number' || typeof selectionEnd !== 'number') {
        return false;
      }

      const caretAtEnd = selectionStart === value.length && selectionEnd === value.length;
      return !caretAtEnd;
    };

    runtime.captureElement.addEventListener('keydown', (event) => {
      const editingBuffer = isEditingMultilineBuffer();

      if (event.key === 'Enter') {
        if ((event.ctrlKey || event.metaKey) && !event.shiftKey && !event.altKey) {
          event.preventDefault();
          const flushAll = editingBuffer || hasMultipleBufferedLines();
          flushNextBufferedLine(true, flushAll);
          return;
        }

        if (event.altKey || event.metaKey || event.shiftKey || editingBuffer) {
          return;
        }

        event.preventDefault();
        flushNextBufferedLine(true);
        return;
      }

      if (editingBuffer && !event.ctrlKey && !event.metaKey) {
        if (event.key === 'Tab') {
          event.preventDefault();
          insertTabCharacter(runtime.captureElement);
          return;
        }

        if (LOCAL_EDITING_KEYS.has(event.key)) {
          return;
        }
      }

      if (event.key === 'Backspace') {
        const target = event.currentTarget as HTMLTextAreaElement;
        const selectionStart = target.selectionStart;
        const selectionEnd = target.selectionEnd;
        const hasSelection =
          typeof selectionStart === 'number' &&
          typeof selectionEnd === 'number' &&
          selectionStart !== selectionEnd;
        const caretBeyondStart = typeof selectionStart === 'number' && selectionStart > 0;

        if (hasSelection || caretBeyondStart) {
          return;
        }

        if (
          (selectionStart === null || selectionEnd === null) &&
          target.value.length > 0
        ) {
          return;
        }
      }

      let payload = '';
      if (event.ctrlKey && event.key.length === 1) {
        const upper = event.key.toUpperCase();
        const code = upper.charCodeAt(0);
        if (code >= 65 && code <= 90) {
          payload = String.fromCharCode(code - 64);
        }
      } else if (keySequences[event.key]) {
        payload = keySequences[event.key];
      }

      if (!payload) {
        return;
      }

      if (!isSocketOpen()) {
        if (event.key === 'Tab') {
          event.preventDefault();
          insertTabCharacter(runtime.captureElement);
          return;
        }
        return;
      }

      if (sendTextPayload(payload)) {
        if (ARROW_KEY_NAMES.has(event.key)) {
          resetOutputScroll();
        }
        event.preventDefault();
      }
    });

    runtime.captureElement.addEventListener('beforeinput', (event) => {
      if (!runtime.mobilePlatform) {
        return;
      }
      const inputEvent = event as InputEvent;
      if (typeof inputEvent.inputType !== 'string') {
        return;
      }
      if (inputEvent.isComposing) {
        return;
      }
      if (inputEvent.inputType !== 'insertLineBreak') {
        return;
      }

      event.preventDefault();
      const flushAll = hasMultipleBufferedLines();
      flushNextBufferedLine(true, flushAll);
    });

    runtime.entryForm.addEventListener('submit', (event) => {
      event.preventDefault();
      const flushAll = hasMultipleBufferedLines();
      flushNextBufferedLine(false, flushAll);
    });

    runtime.captureElement.addEventListener('input', () => {
      updateEntryControls();
      scheduleEntryResize();
    });

    setEntryStatus(entryInstructions, 'muted');
    updateEntryControls();
    scheduleEntryResize();

  runtime.usernameInput.addEventListener('input', () => {
    updateConnectAvailability();
    persistIdentity();
  });

  runtime.disposeResources = () => {
    detachThemeListener();
    applyLightPaletteOverride(false);
  };

  return runtime;
};

export const renderTerminal = (
  store: ChatStore,
  container: HTMLElement,
  options?: RenderTerminalOptions
): TerminalRuntime => {
  const controlsHost = options?.controlsHost ?? null;
  const themeHost = options?.themeHost ?? null;

  let runtime = runtimeMap.get(container);
  if (!runtime || runtime.controlsHost !== controlsHost || runtime.themeHost !== themeHost) {
    runtime?.disposeResources?.();
    runtime?.requestDisconnect('Rebuilding terminal controls');
    runtime = createRuntime(container, { controlsHost, themeHost });
    runtimeMap.set(container, runtime);
  }

  const datasetPlatform = container.dataset.mobilePlatform;
  if (datasetPlatform && isMobilePlatform(datasetPlatform)) {
    runtime.mobilePlatform = datasetPlatform;
  }

  runtime.target = resolveTarget();
  runtime.endpointElement.textContent = runtime.target.description;
  if (!runtime.connected) {
    runtime.updateConnectAvailability?.();
  }

  runtime.updateViewportSizing?.();

  runtime.hydrateBubbleHistory?.();

  const state = store.snapshot();
  container.classList.toggle('terminal-chat--game', Boolean(state.activeGame));
  if (state.activeGame === 'alpha') {
    runtime.gameStatus.innerHTML =
      'Fly me to Alpha Centauri armed: connect the terminal, then follow the nav charts broadcast in the BBS feeds.';
    runtime.gameStatus.hidden = false;
  } else if (state.activeGame) {
    runtime.gameStatus.textContent = `Running game: ${state.activeGame}. Use the terminal to control it.`;
    runtime.gameStatus.hidden = false;
  } else {
    runtime.gameStatus.textContent = '';
    runtime.gameStatus.hidden = true;
  }

  return runtime;
};<|MERGE_RESOLUTION|>--- conflicted
+++ resolved
@@ -2008,30 +2008,11 @@
 
 
 
-<<<<<<< HEAD
   const parseRgbComponents = (rgb: string): [number, number, number] | null => {
     const match = rgb
       .trim()
       .match(/^rgb\s*\(\s*(\d{1,3})\s*,\s*(\d{1,3})\s*,\s*(\d{1,3})\s*\)$/iu);
     if (!match) {
-=======
-  const stripAnsi = (str: string) => str.replace(/\u001b\[[0-9;]*[a-zA-Z]/g, '');
-
-  const normaliseBubbleLine = (line: string) => stripAnsi(line).replace(/\r$/u, '');
-
-  const isBubbleStartLine = (line: string) => {
-    const trimmed = normaliseBubbleLine(line).trimStart();
-    return trimmed.startsWith('╭') && trimmed.includes('╮');
-  };
-
-  const isBubbleEndLine = (line: string) => {
-    const trimmed = normaliseBubbleLine(line).trimStart();
-    return trimmed.startsWith('╰') && trimmed.includes('╯');
-  };
-
-  const parseBubbleMessage = (lines: string[]): { author: string; content: string } | null => {
-    if (lines.length < 3) {
->>>>>>> 9d2c8b41
       return null;
     }
     const components = match.slice(1).map(value => {
@@ -2044,7 +2025,6 @@
     return components;
   };
 
-<<<<<<< HEAD
   const rgbStringToRgba = (rgb: string, alpha: number): string | null => {
     const components = parseRgbComponents(rgb);
     if (!components) {
@@ -2058,16 +2038,6 @@
   const pickTextColorForBackground = (rgb: string): string | null => {
     const components = parseRgbComponents(rgb);
     if (!components) {
-=======
-    const strippedLines = lines.map(normaliseBubbleLine);
-    const topBorder = strippedLines[0].trimEnd();
-    const bottomBorder = strippedLines[strippedLines.length - 1].trimEnd();
-
-    const topBorderStart = topBorder.trimStart();
-    const bottomBorderStart = bottomBorder.trimStart();
-
-    if (!topBorderStart.startsWith('╭') || !topBorderStart.includes('╮') || !bottomBorderStart.startsWith('╰') || !bottomBorderStart.includes('╯')) {
->>>>>>> 9d2c8b41
       return null;
     }
     const [r, g, b] = components;
@@ -2084,7 +2054,6 @@
       .map(part => escapeHtml(part))
       .join('<br>');
 
-<<<<<<< HEAD
   const applyBubblePalette = (element: HTMLElement, palette: TerminalBubble['palette']) => {
     const { borderColor, backgroundColor } = palette;
 
@@ -2111,37 +2080,6 @@
       element.dataset.bubbleAccent = 'true';
     } else {
       delete element.dataset.bubbleAccent;
-=======
-    const contentLines = strippedLines.slice(1, -1).map(line => {
-      const leftPipe = line.indexOf('│');
-      const rightPipe = line.lastIndexOf('│');
-
-      if (leftPipe === -1 || rightPipe === -1 || leftPipe === rightPipe) {
-        return line.trim();
-      }
-
-      const inner = line.slice(leftPipe + 1, rightPipe);
-      return inner.replace(/\s+$/u, '');
-    });
-
-    while (contentLines.length && contentLines[0].trim() === '') {
-      contentLines.shift();
-    }
-    while (contentLines.length && contentLines[contentLines.length - 1].trim() === '') {
-      contentLines.pop();
-    }
-
-    if (!contentLines.length) {
-      return { author: '', content: '' };
-    }
-
-    let author = '';
-    const firstContentLine = contentLines[0];
-    const authorMatch = firstContentLine.match(/^\s*\[([^\]]+)\]\s*/u);
-    if (authorMatch) {
-      author = authorMatch[1].trim();
-      contentLines[0] = firstContentLine.slice(authorMatch[0].length);
->>>>>>> 9d2c8b41
     }
   };
 
@@ -2161,40 +2099,7 @@
     return bubbleElement;
   };
 
-<<<<<<< HEAD
   const appendBubbleToOutput = (bubble: TerminalBubble) => {
-=======
-    const normalisedContent = contentLines
-      .map(line => line.replace(/^\s+/u, '').trimEnd())
-      .join('\n')
-      .trimEnd();
-
-    return { author, content: normalisedContent };
-  };
-
-  const renderBubbleContent = (content: string): string =>
-    content
-      .split('\n')
-      .map(part => escapeHtml(part))
-      .join('<br>');
-
-  const createBubbleElement = (bubble: { author: string; content: string }) => {
-    const bubbleElement = document.createElement('article');
-    bubbleElement.className = 'chat-message chat-message--terminal';
-    bubbleElement.dataset.terminalBubble = 'true';
-    const authorElement = bubble.author ? `<strong>${escapeHtml(bubble.author)}</strong>` : '';
-    bubbleElement.innerHTML = `
-      <div class="chat-message__meta">
-        ${authorElement}
-        <span>${new Date().toLocaleTimeString()}</span>
-      </div>
-      <p class="chat-message__body">${renderBubbleContent(bubble.content)}</p>
-    `;
-    return bubbleElement;
-  };
-
-  const appendBubbleToOutput = (bubble: { author: string; content: string }) => {
->>>>>>> 9d2c8b41
     const element = createBubbleElement(bubble);
     runtime.outputElement.append(element);
     limitOutputLines(runtime.outputElement, runtime.maxOutputLines);
@@ -2237,7 +2142,6 @@
 
         appendStandaloneLine(line);
         continue;
-<<<<<<< HEAD
       }
 
       if (isBubbleStartLine(line)) {
@@ -2247,28 +2151,13 @@
         continue;
       }
 
-=======
-      }
-
-      if (isBubbleStartLine(line)) {
-        flushBufferedLines();
-        inBubble = true;
-        bubbleLines = [line];
-        continue;
-      }
-
->>>>>>> 9d2c8b41
       bubbleLines.push(line);
 
       if (!isBubbleEndLine(line)) {
         continue;
       }
 
-<<<<<<< HEAD
       const bubble = parseTerminalBubble(bubbleLines);
-=======
-      const bubble = parseBubbleMessage(bubbleLines);
->>>>>>> 9d2c8b41
       if (bubble) {
         appendBubbleToOutput(bubble);
       } else {
@@ -2328,11 +2217,7 @@
         continue;
       }
 
-<<<<<<< HEAD
       const bubble = parseTerminalBubble(bufferedLines);
-=======
-      const bubble = parseBubbleMessage(bufferedLines);
->>>>>>> 9d2c8b41
       if (bubble) {
         const bubbleElement = createBubbleElement(bubble);
         const anchor = bufferedNodes[0] ?? null;
