import { ChatStore } from '../state/chatStore.js';
import { pickRandomNickname } from '../data/nicknames.js';
import { describeMobilePlatform, detectMobilePlatform, escapeHtml, isMobilePlatform } from './helpers.js';
import type { MobilePlatform } from './helpers.js';

// xterm.js types - modules will be loaded dynamically at runtime
interface ITerminal {
  open(container: HTMLElement): void;
  write(data: string | Uint8Array): void;
  writeln(data: string): void;
  clear(): void;
  dispose(): void;
  loadAddon(addon: unknown): void;
}

interface IFitAddon {
  fit(): void;
  dispose(): void;
}

interface TerminalConstructor {
  new(options?: Record<string, unknown>): ITerminal;
}

interface FitAddonConstructor {
  new(): IFitAddon;
}

const runtimeMap = new WeakMap<HTMLElement, TerminalRuntime>();
const textEncoder = new TextEncoder();
const TARGET_STORAGE_KEY = 'chatter-terminal-target';
const IDENTITY_STORAGE_KEY = 'chatter-terminal-identity';
const ANSI_ESCAPE_SEQUENCE_PATTERN = /\u001b\[[0-9;?]*[ -\/]*[@-~]/gu;
<<<<<<< HEAD
=======
const COLUMN_RESET_SEQUENCE = '\u001b[1G';
>>>>>>> 0db9c16e

const stripAnsiSequences = (value: string): string => value.replace(ANSI_ESCAPE_SEQUENCE_PATTERN, '');

const normaliseEchoText = (value: string): string =>
  stripAnsiSequences(value)
    .replace(/\u0008/g, '')
    .replace(/\r/g, '')
    .replace(/\s+/g, ' ')
    .trim();

const parseServiceDomain = (
  value: string
): { host: string; pathPrefix: string } | null => {
  try {
    const url = value.includes('://') ? new URL(value) : new URL(`https://${value}`);
    const host = url.host.trim();
    if (!host) {
      return null;
    }
    const trimmedPath = url.pathname.replace(/\/+$/, '');
    const pathPrefix = trimmedPath === '/' ? '' : trimmedPath;
    return { host, pathPrefix };
  } catch {
    return null;
  }
};

type TargetOverrides = {
  protocol?: 'telnet' | 'ssh';
  host?: string;
  port?: string;
};

const normaliseProtocolName = (value: string | undefined): 'telnet' | 'ssh' =>
  value === 'telnet' ? 'telnet' : 'ssh';

type StoredIdentityEntry = {
  username: string;
};

const readStoredIdentities = (): Record<string, StoredIdentityEntry> => {
  if (typeof window === 'undefined' || typeof window.localStorage === 'undefined') {
    return {};
  }

  try {
    const raw = window.localStorage.getItem(IDENTITY_STORAGE_KEY);
    if (!raw) {
      return {};
    }

    const parsed = JSON.parse(raw) as unknown;
    if (!parsed || typeof parsed !== 'object') {
      return {};
    }

    const result: Record<string, StoredIdentityEntry> = {};
    for (const [key, value] of Object.entries(parsed)) {
      if (!key || typeof value !== 'object' || value === null) {
        continue;
      }
      const username = (value as { username?: unknown }).username;
      if (typeof username === 'string' && username.trim()) {
        result[key] = { username: username.trim() };
      }
    }
    return result;
  } catch (error) {
    console.warn('Failed to read terminal identity overrides', error);
    return {};
  }
};

const writeStoredIdentities = (entries: Record<string, StoredIdentityEntry>) => {
  if (typeof window === 'undefined' || typeof window.localStorage === 'undefined') {
    return;
  }

  const keys = Object.keys(entries);
  if (keys.length === 0) {
    window.localStorage.removeItem(IDENTITY_STORAGE_KEY);
    return;
  }

  try {
    window.localStorage.setItem(IDENTITY_STORAGE_KEY, JSON.stringify(entries));
  } catch (error) {
    console.warn('Failed to persist terminal identity overrides', error);
  }
};

const readStoredUsername = (key: string): string => {
  if (!key) {
    return '';
  }

  const entries = readStoredIdentities();
  const entry = entries[key];
  return typeof entry?.username === 'string' ? entry.username : '';
};

const writeStoredUsername = (key: string, username: string) => {
  if (!key) {
    return;
  }

  const trimmed = username.trim();
  const entries = readStoredIdentities();

  if (!trimmed) {
    if (key in entries) {
      delete entries[key];
      writeStoredIdentities(entries);
    }
    return;
  }

  entries[key] = { username: trimmed };
  writeStoredIdentities(entries);
};

const loadTargetOverrides = (): TargetOverrides => {
  if (typeof window === 'undefined' || typeof window.localStorage === 'undefined') {
    return {};
  }

  try {
    const raw = window.localStorage.getItem(TARGET_STORAGE_KEY);
    if (!raw) {
      return {};
    }
    const parsed = JSON.parse(raw) as Partial<TargetOverrides>;
    const overrides: TargetOverrides = {};

    if (typeof parsed.protocol === 'string') {
      const protocol = parsed.protocol.trim().toLowerCase();
      if (protocol === 'telnet' || protocol === 'ssh') {
        overrides.protocol = protocol;
      }
    }

    if (typeof parsed.host === 'string') {
      const host = parsed.host.trim();
      if (host) {
        overrides.host = host;
      }
    }

    if (typeof parsed.port === 'string') {
      const port = parsed.port.trim();
      if (port) {
        overrides.port = port;
      }
    }

    return overrides;
  } catch (error) {
    console.warn('Failed to read terminal target overrides', error);
    return {};
  }
};

const saveTargetOverrides = (overrides: TargetOverrides) => {
  if (typeof window === 'undefined' || typeof window.localStorage === 'undefined') {
    return;
  }

  const payload: TargetOverrides = {};

  if (overrides.protocol === 'telnet' || overrides.protocol === 'ssh') {
    payload.protocol = overrides.protocol;
  }

  if (typeof overrides.host === 'string' && overrides.host.trim()) {
    payload.host = overrides.host.trim();
  }

  if (typeof overrides.port === 'string' && overrides.port.trim()) {
    payload.port = overrides.port.trim();
  }

  if (!payload.protocol && !payload.host && !payload.port) {
    window.localStorage.removeItem(TARGET_STORAGE_KEY);
    return;
  }

  window.localStorage.setItem(TARGET_STORAGE_KEY, JSON.stringify(payload));
};

const clearTargetOverrides = () => {
  if (typeof window === 'undefined' || typeof window.localStorage === 'undefined') {
    return;
  }
  window.localStorage.removeItem(TARGET_STORAGE_KEY);
};

const stripIpv6Brackets = (value: string) =>
  value.startsWith('[') && value.endsWith(']') ? value.slice(1, -1) : value;

const stripZoneId = (value: string) => (value.includes('%') ? value.split('%', 1)[0] : value);

let cachedDefaultUsername: string | null = null;

const resolveDefaultUsername = () => {
  if (!cachedDefaultUsername) {
    cachedDefaultUsername = pickRandomNickname();
  }
  return cachedDefaultUsername;
};

const palettesRequiringDarkText = new Set([
  'moe',
  'adwaita',
  'neon-genesis-evangelion',
]);

const isPrivateIpv4 = (segments: number[]) => {
  if (segments.length !== 4 || segments.some((part) => Number.isNaN(part) || part < 0 || part > 255)) {
    return false;
  }

  const [a, b] = segments;

  if (a === 10 || a === 127 || a === 0) {
    return true;
  }

  if (a === 192 && b === 168) {
    return true;
  }

  if (a === 172 && b >= 16 && b <= 31) {
    return true;
  }

  if (a === 169 && b === 254) {
    return true;
  }

  if (a === 100 && b >= 64 && b <= 127) {
    return true;
  }

  return false;
};

const isPrivateIpv6 = (value: string) => {
  const normalised = value.toLowerCase();

  if (normalised === '::1' || normalised === '::') {
    return true;
  }

  if (normalised.startsWith('fc') || normalised.startsWith('fd')) {
    return true;
  }

  if (normalised.startsWith('fe8') || normalised.startsWith('fe9') || normalised.startsWith('fea') || normalised.startsWith('feb')) {
    return true;
  }

  return false;
};

const isBlockedHostOverride = (value: string): boolean => {
  const withoutBrackets = stripIpv6Brackets(value);
  const stripped = stripZoneId(withoutBrackets);
  const lower = stripped.toLowerCase();

  if (!stripped) {
    return true;
  }

  if (lower === 'localhost' || lower.endsWith('.localhost')) {
    return true;
  }

  const ipv4Parts = stripped.split('.');
  const isPotentialIpv4 = ipv4Parts.length === 4 && ipv4Parts.every((segment) => /^\d+$/.test(segment));
  if (isPotentialIpv4) {
    return isPrivateIpv4(ipv4Parts.map((segment) => Number.parseInt(segment, 10)));
  }

  const ipv6Candidate = stripped.replace(/[^0-9a-f:]/gi, '');
  if (ipv6Candidate.includes(':') && /^[0-9a-f:]+$/i.test(ipv6Candidate)) {
    return isPrivateIpv6(stripped);
  }

  return false;
};

const readRuntimeConfig = () => {
  if (typeof window === 'undefined') {
    return undefined;
  }
  return window.__CHATTER_CONFIG__;
};

type TerminalTarget = {
  available: boolean;
  description: string;
  host: string;
  port: string;
  protocol: 'telnet' | 'ssh';
  defaultUsername: string;
  overridesApplied: { host: boolean; port: boolean; protocol: boolean };
  defaults: { host: string; port: string; protocol: 'telnet' | 'ssh'; username: string };
  placeholders: { host: string; port: string };
};

const resolveTarget = (): TerminalTarget => {
  const config = readRuntimeConfig();
  const overrides = loadTargetOverrides();

  const defaultProtocol = normaliseProtocolName(
    typeof config?.bbsProtocol === 'string' ? config.bbsProtocol.trim().toLowerCase() : undefined
  );
  const configuredHost = typeof config?.bbsHost === 'string' ? config.bbsHost.trim() : '';
  const configuredHostDefault =
    typeof config?.bbsHostDefault === 'string' ? config.bbsHostDefault.trim() : '';
  const defaultHost = configuredHost || configuredHostDefault;
  const configuredPort = typeof config?.bbsPort === 'string' ? config.bbsPort.trim() : '';
  const configuredPortDefault =
    typeof config?.bbsPortDefault === 'string' ? config.bbsPortDefault.trim() : '';
  const defaultPort = configuredPort || configuredPortDefault;
  const configuredDefaultUsername =
    typeof config?.bbsSshUser === 'string' ? config.bbsSshUser.trim() : '';
  const defaultUsername = configuredDefaultUsername;
  const configuredHostPlaceholder =
    typeof config?.bbsHostPlaceholder === 'string' ? config.bbsHostPlaceholder.trim() : '';

  const protocol = normaliseProtocolName(overrides.protocol ?? defaultProtocol);
  const host = (overrides.host ?? defaultHost ?? '').trim();
  const port = (overrides.port ?? defaultPort ?? '').trim();

  const overridesApplied = {
    protocol: typeof overrides.protocol === 'string' && overrides.protocol !== defaultProtocol,
    host: typeof overrides.host === 'string' && overrides.host !== defaultHost,
    port: typeof overrides.port === 'string' && overrides.port !== defaultPort
  };

  const defaults = {
    host: defaultHost,
    port: defaultPort,
    protocol: defaultProtocol,
    username: defaultUsername
  };

  const hostPlaceholder = configuredHostPlaceholder || defaultHost || 'chat.korokorok.com';
  const portPlaceholder = defaultPort || (defaultProtocol === 'ssh' ? '22' : '23');

  const descriptorParts: string[] = [protocol.toUpperCase()];
  if (host) {
    const displayPort = port || defaultPort || (protocol === 'ssh' ? '22' : '23');
    descriptorParts.push(displayPort ? `${host}:${displayPort}` : host);
  }
  if (overridesApplied.host || overridesApplied.port || overridesApplied.protocol) {
    descriptorParts.push('· custom target');
  }

  const description = descriptorParts.join(' ');
  return {
    available: Boolean(host),
    description,
    host,
    port,
    protocol,
    defaultUsername,
    overridesApplied,
    defaults,
    placeholders: {
      host: hostPlaceholder,
      port: portPlaceholder
    }
  };
};

const deriveIdentityKey = (target: TerminalTarget): string | null => {
  const protocol = target.protocol || target.defaults.protocol;
  const host = target.host || target.defaults.host;
  if (!host) {
    return null;
  }

  const port = target.port || target.defaults.port;
  const portSuffix = port ? `:${port}` : '';
  return `${protocol ?? 'ssh'}://${host}${portSuffix}`;
};

const resolveSocketUrl = (container: HTMLElement): string | null => {
  if (typeof window === 'undefined') {
    return null;
  }

  const config = readRuntimeConfig();
  const datasetPath = container.dataset.terminalPath;
  const rawPath = (datasetPath && datasetPath.trim()) || '/terminal';
  const safePath = rawPath.startsWith('/') ? rawPath : `/${rawPath}`;

  const defaultScheme = window.location.protocol === 'https:' ? 'wss' : 'ws';
  const base = new URL(window.location.href);
  base.protocol = `${defaultScheme}:`;
  base.username = '';
  base.password = '';
  base.search = '';
  base.hash = '';
  let pathPrefix = '';

  const domainOverride =
    typeof config?.webServiceDomain === 'string' ? config.webServiceDomain.trim() : '';
  if (domainOverride) {
    const parsedDomain = parseServiceDomain(domainOverride);
    if (!parsedDomain) {
      console.warn('Ignoring invalid CHATTER_WEB_SERVICE_DOMAIN value:', domainOverride);
    } else {
      base.host = parsedDomain.host;
      pathPrefix = parsedDomain.pathPrefix;
    }
  }

  base.pathname = pathPrefix ? `${pathPrefix}${safePath}` : safePath;

  return base.toString();
};

const SCROLL_LOCK_EPSILON = 4;
const INTRO_MARKER = 'Connection established.';
const INTRO_CAPTURE_LIMIT = 16000;
const TOUCH_ARROW_THRESHOLD_PX = 120;

const keySequences: Record<string, string> = {
  Enter: '\r',
  Backspace: '\u007f',
  Tab: '\t',
  Escape: '\u001b',
  ArrowUp: '\u001b[A',
  ArrowDown: '\u001b[B',
  ArrowRight: '\u001b[C',
  ArrowLeft: '\u001b[D',
  Home: '\u001b[H',
  End: '\u001b[F',
  PageUp: '\u001b[5~',
  PageDown: '\u001b[6~',
  Delete: '\u001b[3~',
  Insert: '\u001b[2~'
};

const ENTRY_INPUT_GROUP = 'entry-buffer';

const onScreenShortcuts: Record<
  string,
  {
    payload: string;
    label: string;
    inputGroup: string;
  }
> = {
  'ctrl-c': { payload: '\u0003', label: 'Copy', inputGroup: ENTRY_INPUT_GROUP },
  'ctrl-z': { payload: '\u001a', label: 'Undo', inputGroup: ENTRY_INPUT_GROUP },
  'ctrl-s': { payload: '\u0013', label: 'Save', inputGroup: ENTRY_INPUT_GROUP },
  'ctrl-a': { payload: '\u0001', label: 'Select all', inputGroup: ENTRY_INPUT_GROUP },
  'arrow-up': { payload: keySequences.ArrowUp, label: 'Arrow up', inputGroup: 'arrow-up' },
  'arrow-down': { payload: keySequences.ArrowDown, label: 'Arrow down', inputGroup: 'arrow-down' },
  'arrow-left': { payload: keySequences.ArrowLeft, label: 'Arrow left', inputGroup: 'arrow-left' },
  'arrow-right': { payload: keySequences.ArrowRight, label: 'Arrow right', inputGroup: 'arrow-right' }
};

const ARROW_KEY_NAMES = new Set(['ArrowUp', 'ArrowDown', 'ArrowLeft', 'ArrowRight']);
const ARROW_SHORTCUT_KEYS = new Set(['arrow-up', 'arrow-down', 'arrow-left', 'arrow-right']);

let entryStatusIdCounter = 0;

const createEntryStatusId = () => {
  entryStatusIdCounter += 1;
  return `terminal-entry-status-${entryStatusIdCounter}`;
};

type TerminalLineKind = 'info' | 'error' | 'incoming' | 'outgoing';

type TerminalRuntime = {
  socket: WebSocket | null;
  statusElements: HTMLElement[];
  indicatorElements: HTMLElement[];
  outputElement: HTMLElement;
  shellElement: HTMLElement;
  terminal: ITerminal | null;
  fitAddon: IFitAddon | null;
  captureElement: HTMLTextAreaElement;
  entryElement: HTMLElement;
  entryForm: HTMLFormElement;
  entryStatusElement: HTMLElement;
  connectButtons: HTMLButtonElement[];
  disconnectButtons: HTMLButtonElement[];
  focusButton: HTMLButtonElement;
  keyboardToggleButton: HTMLButtonElement | null;
  keyboardPanel: HTMLElement;
  viewport: HTMLElement;
  gameStatus: HTMLElement;
  endpointElement: HTMLElement;
  usernameInput: HTMLInputElement;
  usernameField: HTMLElement;
  passwordInput: HTMLInputElement;
  passwordField: HTMLElement;
  controlsHost: HTMLElement | null;
  themeHost: HTMLElement | null;
  binaryDecoder: TextDecoder;
  connected: boolean;
  connecting: boolean;
  socketUrl: string | null;
  target: TerminalTarget;
  incomingBuffer: string;
  incomingLineElement: HTMLPreElement | null;
  asciiArtBlock: {
    element: HTMLPreElement;
    lines: string[];
    currentLine: string;
  } | null;
  introSilenced: boolean;
  introBuffer: string;
  maxOutputLines: number;
  autoScrollLocked: boolean;
  pendingAutoScroll: boolean;
  identityKey: string | null;
  lastStoredUsername: string;
  echoSuppressBuffer: string;
  echoSuppressActiveCandidate: string | null;
<<<<<<< HEAD
=======
  xtermColumnResetPending: boolean;
>>>>>>> 0db9c16e
  appendLine: (text: string, kind?: TerminalLineKind) => void;
  updateStatus: (label: string, state: 'disconnected' | 'connecting' | 'connected') => void;
  updateConnectAvailability?: () => void;
  updateViewportSizing?: () => void;
  mobilePlatform: MobilePlatform | null;
  requestDisconnect: (reason?: string) => boolean;
  disposeResources?: () => void;
  clearOutput: () => void;
};

type RenderTerminalOptions = {
  controlsHost?: HTMLElement | null;
  themeHost?: HTMLElement | null;
};

type ThemeName = 'dark' | 'light';

type AnsiState = {
  color: string | null;
  colorCode: number | null;
  background: string | null;
  bold: boolean;
};

type ParsedAnsiLine = {
  fragment: DocumentFragment;
  trailingBackground: string | null;
};

const applyColumnResetToChunk = (value: string, runtime: TerminalRuntime): string => {
  if (!value) {
    if (runtime.xtermColumnResetPending) {
      runtime.xtermColumnResetPending = false;
      return COLUMN_RESET_SEQUENCE;
    }
    return value;
  }

  let needsReset = runtime.xtermColumnResetPending;
  let result = '';

  for (const char of value) {
    if (needsReset && char !== '\n' && char !== '\r') {
      result += COLUMN_RESET_SEQUENCE;
      needsReset = false;
    }

    result += char;

    if (char === '\n' || char === '\r') {
      needsReset = true;
    }
  }

  runtime.xtermColumnResetPending = needsReset;
  return result;
};

const ANSI_FOREGROUND_COLOR_MAP: Record<number, string> = {
  30: '#000000',
  31: '#aa0000',
  32: '#00aa00',
  33: '#aa5500',
  34: '#0000aa',
  35: '#aa00aa',
  36: '#00aaaa',
  37: '#aaaaaa',
  90: '#555555',
  91: '#ff5555',
  92: '#55ff55',
  93: '#ffff55',
  94: '#5555ff',
  95: '#ff55ff',
  96: '#55ffff',
  97: '#ffffff'
};

const ANSI_BACKGROUND_COLOR_MAP: Record<number, string> = {
  40: '#000000',
  41: '#aa0000',
  42: '#00aa00',
  43: '#aa5500',
  44: '#0000aa',
  45: '#aa00aa',
  46: '#00aaaa',
  47: '#aaaaaa',
  100: '#555555',
  101: '#ff5555',
  102: '#55ff55',
  103: '#ffff55',
  104: '#5555ff',
  105: '#ff55ff',
  106: '#55ffff',
  107: '#ffffff'
};

const ANSI_256_BASE_COLORS: readonly string[] = [
  '#000000',
  '#800000',
  '#008000',
  '#808000',
  '#000080',
  '#800080',
  '#008080',
  '#c0c0c0',
  '#808080',
  '#ff0000',
  '#00ff00',
  '#ffff00',
  '#0000ff',
  '#ff00ff',
  '#00ffff',
  '#ffffff'
];

const ANSI_256_COMPONENT_VALUES = [0, 95, 135, 175, 215, 255];

const toHexComponent = (value: number) => value.toString(16).padStart(2, '0');

const clampColorComponent = (value: number) => Math.max(0, Math.min(255, Math.round(value)));

const rgbToHex = (r: number, g: number, b: number) =>
  `#${toHexComponent(clampColorComponent(r))}${toHexComponent(clampColorComponent(g))}${toHexComponent(
    clampColorComponent(b)
  )}`;

const resolveAnsi256Color = (index: number): string | null => {
  if (!Number.isInteger(index) || index < 0 || index > 255) {
    return null;
  }

  if (index < ANSI_256_BASE_COLORS.length) {
    return ANSI_256_BASE_COLORS[index];
  }

  if (index < 232) {
    const offset = index - 16;
    const r = Math.floor(offset / 36);
    const g = Math.floor((offset % 36) / 6);
    const b = offset % 6;

    return rgbToHex(
      ANSI_256_COMPONENT_VALUES[r],
      ANSI_256_COMPONENT_VALUES[g],
      ANSI_256_COMPONENT_VALUES[b]
    );
  }

  const level = 8 + (index - 232) * 10;
  return rgbToHex(level, level, level);
};

const ANSI_PATTERN = /\u001b\[([0-9;]*)([A-Za-z])/g;

const ANSI_BOLD_FOREGROUND_ALIASES: Record<number, number> = {
  30: 90,
  31: 91,
  32: 92,
  33: 93,
  34: 94,
  35: 95,
  36: 96,
  37: 97
};

const resolveForegroundColor = (code: number, bold: boolean): string | null => {
  const effectiveCode = bold ? ANSI_BOLD_FOREGROUND_ALIASES[code] ?? code : code;
  return ANSI_FOREGROUND_COLOR_MAP[effectiveCode] ?? null;
};

const createAnsiFragment = (line: string, runtime: TerminalRuntime): ParsedAnsiLine => {
  const fragment = document.createDocumentFragment();
  const state: AnsiState = { color: null, colorCode: null, background: null, bold: false };
  let lastIndex = 0;
  let match: RegExpExecArray | null;

  const pushSegment = (segment: string) => {
    if (!segment) {
      return;
    }
    if (!state.color && !state.background && !state.bold) {
      fragment.append(document.createTextNode(segment));
      return;
    }
    const span = document.createElement('span');
    span.className = 'terminal__segment';
    span.textContent = segment;
    if (state.color) {
      span.style.color = state.color;
    }
    if (state.background) {
      span.style.setProperty('--segment-bg', state.background);
      span.classList.add('terminal__segment--background');
    }
    if (state.bold) {
      span.style.fontWeight = '700';
    }
    fragment.append(span);
  };

  while ((match = ANSI_PATTERN.exec(line)) !== null) {
    const matchIndex = match.index;
    if (matchIndex > lastIndex) {
      pushSegment(line.slice(lastIndex, matchIndex));
    }
        lastIndex = ANSI_PATTERN.lastIndex;
    
        const command = match[2];
        const codes = match[1] ? match[1].split(';') : ['0'];
    
        if (command === 'J') { // Erase in Display
          const code = Number.parseInt(codes[0], 10);
          if (code === 2) { // Clear entire screen
            runtime.clearOutput();
          }
          continue;
        }
    
        if (command === 'K') { // Erase in Line
          const code = Number.parseInt(codes[0], 10);
          if (code === 2) { // Clear entire line
            if (runtime.incomingLineElement) {
              runtime.incomingLineElement.textContent = '';
              runtime.incomingBuffer = '';
            }
          }
          continue;
        }
    
        if (command !== 'm') { // Only process 'm' (SGR) commands if not J or K
          continue;
        }

    let codeIndex = 0;

    while (codeIndex < codes.length) {
      const codeText = codes[codeIndex];
      codeIndex += 1;

      const code = Number.parseInt(codeText, 10);
      if (!Number.isFinite(code)) {
        continue;
      }
      if (code === 0) {
        state.color = null;
        state.colorCode = null;
        state.background = null;
        state.bold = false;
        continue;
      }
      if (code === 1) {
        state.bold = true;
        if (state.colorCode !== null) {
          const resolved = resolveForegroundColor(state.colorCode, state.bold);
          state.color = resolved;
        }
        continue;
      }
      if (code === 22) {
        state.bold = false;
        if (state.colorCode !== null) {
          const resolved = resolveForegroundColor(state.colorCode, state.bold);
          state.color = resolved;
        }
        continue;
      }
      if (code === 39) {
        state.color = null;
        state.colorCode = null;
        continue;
      }
      if (code === 49) {
        state.background = null;
        continue;
      }
      if (code === 38 || code === 48) {
        const modeText = codes[codeIndex];
        const mode = modeText ? Number.parseInt(modeText, 10) : Number.NaN;
        if (!Number.isFinite(mode)) {
          continue;
        }
        codeIndex += 1;

        if (mode === 5) {
          const colorIndexText = codes[codeIndex];
          const colorIndex = colorIndexText ? Number.parseInt(colorIndexText, 10) : Number.NaN;
          if (Number.isFinite(colorIndex)) {
            const resolved = resolveAnsi256Color(colorIndex);
            if (resolved) {
              if (code === 38) {
                state.color = resolved;
                state.colorCode = null;
              } else {
                state.background = resolved;
              }
            }
          }
          codeIndex += 1;
          continue;
        }

        if (mode === 2) {
          const rText = codes[codeIndex];
          const gText = codes[codeIndex + 1];
          const bText = codes[codeIndex + 2];
          if (typeof rText === 'string' && typeof gText === 'string' && typeof bText === 'string') {
            const r = Number.parseInt(rText, 10);
            const g = Number.parseInt(gText, 10);
            const b = Number.parseInt(bText, 10);
            if (Number.isFinite(r) && Number.isFinite(g) && Number.isFinite(b)) {
              const resolved = rgbToHex(r, g, b);
              if (code === 38) {
                state.color = resolved;
                state.colorCode = null;
              } else {
                state.background = resolved;
              }
            }
          }
          codeIndex += 3;
          continue;
        }

        continue;
      }
      const foreground = resolveForegroundColor(code, state.bold);
      if ((code >= 30 && code <= 37) || (code >= 90 && code <= 97)) {
        state.colorCode = code;
        state.color = foreground;
        continue;
      }
      if (foreground) {
        state.color = foreground;
        state.colorCode = code;
        continue;
      }
      const background = ANSI_BACKGROUND_COLOR_MAP[code];
      if (background) {
        state.background = background;
        continue;
      }
    }
  }

  if (lastIndex < line.length) {
    pushSegment(line.slice(lastIndex));
  }

  return { fragment, trailingBackground: state.background };
};

const applyTrailingBackground = (element: HTMLElement, trailingBackground: string | null) => {
  if (trailingBackground) {
    element.style.setProperty('--terminal-trailing-bg', trailingBackground);
    element.classList.add('terminal__line--trailing-background');
    return;
  }

  element.style.removeProperty('--terminal-trailing-bg');
  element.classList.remove('terminal__line--trailing-background');
};

const pendingLineRenders = new Map<HTMLElement, { content: string; runtime: TerminalRuntime }>();
const lastRenderedLine = new WeakMap<HTMLElement, string>();
let lineRenderScheduled = false;

const flushPendingLineRenders = () => {
  lineRenderScheduled = false;
  if (pendingLineRenders.size === 0) {
    return;
  }

  const entries = Array.from(pendingLineRenders.entries());
  pendingLineRenders.clear();

  for (const [target, { content: nextContent, runtime }] of entries) {
    if (!target.isConnected) {
      lastRenderedLine.delete(target);
      continue;
    }

    const previous = lastRenderedLine.get(target) ?? '';
    if (previous === nextContent) {
      continue;
    }

    if (!nextContent) {
      target.replaceChildren();
      applyTrailingBackground(target, null);
      lastRenderedLine.set(target, '');
      continue;
    }

    const { fragment, trailingBackground } = createAnsiFragment(nextContent, runtime);
    target.replaceChildren(fragment);
    applyTrailingBackground(target, trailingBackground);
    lastRenderedLine.set(target, nextContent);
  }
};

const schedulePendingLineRenderFlush = () => {
  if (lineRenderScheduled) {
    return;
  }
  lineRenderScheduled = true;

  const schedule =
    typeof window !== 'undefined' && typeof window.requestAnimationFrame === 'function'
      ? window.requestAnimationFrame.bind(window)
      : (callback: FrameRequestCallback) => {
          setTimeout(() => {
            const timestamp = typeof performance !== 'undefined' ? performance.now() : Date.now();
            callback(timestamp);
          }, 0);
        };

  schedule(() => {
    flushPendingLineRenders();
  });
};

const renderAnsiLine = (target: HTMLElement, content: string, runtime: TerminalRuntime) => {
  const normalisedContent = content.replace(/\r/g, '');
  pendingLineRenders.set(target, { content: normalisedContent, runtime });
  schedulePendingLineRenderFlush();
};

const limitOutputLines = (output: HTMLElement, maxLines = 600) => {
  const safeMaxLines = Number.isFinite(maxLines) && maxLines > 0 ? Math.floor(maxLines) : 600;
  while (output.childElementCount > safeMaxLines) {
    output.removeChild(output.firstElementChild as ChildNode);
  }
};

const describeKey = (event: KeyboardEvent): string => {
  if (event.ctrlKey && event.key.length === 1) {
    return `Ctrl+${event.key.toUpperCase()}`;
  }
  if (event.key === ' ') {
    return 'Space';
  }
  return event.key;
};

const normaliseLineBreaks = (value: string): string =>
  value.replace(/\r\n?|\n/g, '\r\n');

const createRuntime = (
  store: ChatStore,
  container: HTMLElement,
  options?: RenderTerminalOptions
): TerminalRuntime => {
  const controlsHost = options?.controlsHost ?? null;
  const target = resolveTarget();
  const socketUrl = resolveSocketUrl(container);
  const hostPlaceholderText = target.placeholders.host || 'chat.korokorok.com';
  const portPlaceholderText =
    target.placeholders.port || (target.defaults.protocol === 'ssh' ? '22' : '23');

  const root = container.closest<HTMLElement>('[data-chatter-root]');
  const containerDatasetPlatform = container.dataset.mobilePlatform;
  const containerDatasetLabel = container.dataset.mobilePlatformLabel;
  const rootDatasetPlatform = root?.dataset.mobilePlatform;
  const rootDatasetLabel = root?.dataset.mobilePlatformLabel;

  const fallbackDocumentElement =
    typeof document !== 'undefined' ? (document.documentElement as HTMLElement | null) : null;
  const themeHost = (options?.themeHost ?? root ?? fallbackDocumentElement) ?? null;

  const readTheme = (): ThemeName => {
    if (themeHost?.dataset.theme === 'light') {
      return 'light';
    }
    if (fallbackDocumentElement?.dataset.theme === 'light') {
      return 'light';
    }
    return 'dark';
  };

  let currentTheme: ThemeName = readTheme();
  let paletteOverrideApplied = false;
  let paletteAutoCommandSent = false;
  let paletteDarkTextApplied = container.dataset.paletteForceDarkText === 'true';

  if (!paletteDarkTextApplied && 'paletteForceDarkText' in container.dataset) {
    delete container.dataset.paletteForceDarkText;
  }

  const applyLightPaletteOverride = (enabled: boolean) => {
    if (enabled === paletteOverrideApplied) {
      return;
    }
    paletteOverrideApplied = enabled;
    if (enabled) {
      container.dataset.lightPaletteOverride = 'true';
    } else {
      delete container.dataset.lightPaletteOverride;
    }
  };

  const applyPaletteDarkText = (enabled: boolean) => {
    if (paletteDarkTextApplied === enabled) {
      return;
    }
    paletteDarkTextApplied = enabled;
    if (enabled) {
      container.dataset.paletteForceDarkText = 'true';
    } else {
      delete container.dataset.paletteForceDarkText;
    }
  };

  const syncLightPaletteOverride = () => {
    const shouldApply = currentTheme === 'light' && !paletteAutoCommandSent;
    applyLightPaletteOverride(shouldApply);
  };

  const resetLightPaletteAutoState = () => {
    paletteAutoCommandSent = false;
    syncLightPaletteOverride();
  };

  syncLightPaletteOverride();

  const handleThemeChange = (event: Event) => {
    const detail = (event as CustomEvent<{ theme?: string }>).detail;
    const nextThemeName = detail?.theme === 'light' ? 'light' : detail?.theme === 'dark' ? 'dark' : readTheme();
    currentTheme = nextThemeName;
    if (nextThemeName === 'light') {
      resetLightPaletteAutoState();
    } else {
      paletteAutoCommandSent = false;
      applyLightPaletteOverride(false);
    }
  };

  themeHost?.addEventListener('chatter:theme-change', handleThemeChange as EventListener);

  const detachThemeListener = () => {
    themeHost?.removeEventListener('chatter:theme-change', handleThemeChange as EventListener);
  };

  let detectedPlatform: MobilePlatform | null = null;
  let detectedLabel = '';

  if (containerDatasetPlatform && isMobilePlatform(containerDatasetPlatform)) {
    detectedPlatform = containerDatasetPlatform;
    if (containerDatasetLabel && containerDatasetLabel.trim()) {
      detectedLabel = containerDatasetLabel.trim();
    }
  } else if (rootDatasetPlatform && isMobilePlatform(rootDatasetPlatform)) {
    detectedPlatform = rootDatasetPlatform;
    if (rootDatasetLabel && rootDatasetLabel.trim()) {
      detectedLabel = rootDatasetLabel.trim();
    }
  }

  if (!detectedPlatform) {
    const fallbackPlatform = detectMobilePlatform();
    if (fallbackPlatform) {
      detectedPlatform = fallbackPlatform;
    }
  }

  if (detectedPlatform && !detectedLabel) {
    detectedLabel = describeMobilePlatform(detectedPlatform);
  }

  const mobilePlatform = detectedPlatform;
  const resolvedLabel = detectedLabel;

  if (detectedPlatform) {
    container.dataset.mobilePlatform = detectedPlatform;
    if (detectedLabel) {
      container.dataset.mobilePlatformLabel = detectedLabel;
    }
    if (root) {
      root.classList.add('chatter-app--mobile');
      if (!root.dataset.mobilePlatform) {
        root.dataset.mobilePlatform = detectedPlatform;
      }
      if (detectedLabel && !root.dataset.mobilePlatformLabel) {
        root.dataset.mobilePlatformLabel = detectedLabel;
      }
    }
  } else {
    delete container.dataset.mobilePlatform;
    delete container.dataset.mobilePlatformLabel;
  }

  const shellClasses = ['terminal-chat'];
  if (mobilePlatform) {
    shellClasses.push('terminal-chat--mobile');
  }

  const settingsHint = mobilePlatform
    ? resolvedLabel
      ? `Touch controls are enabled for ${escapeHtml(resolvedLabel)}. Manage additional options from the Settings view.`
      : 'Touch controls are enabled. Manage additional options from the Settings view.'
    : 'Open the ⚙️ Settings view to review connection overrides and bridge guidance.';

  const entryInstructions =
    'Type commands and press Enter to forward them to the bridge. Shift+Enter adds a newline.';

  const entryStatusId = createEntryStatusId();

  const controlBarMarkup = `
        <nav class="terminal-chat__menu-bar" aria-label="Terminal bridge controls">
          <div class="terminal-chat__menu-title">
            <span class="terminal-chat__menu-heading">Chatter terminal</span>
            <span class="terminal-chat__menu-subtitle">Bridge control bar</span>
          </div>
          <div class="terminal-chat__menu-rail">
            <div class="terminal-chat__menu-block terminal-chat__menu-block--status" role="group" aria-label="Connection status">
              <div class="terminal-chat__menu-status">
                <span class="terminal-chat__indicator" data-terminal-indicator data-state="disconnected"></span>
                <span class="terminal-chat__menu-status-label" data-terminal-status data-state="disconnected">Disconnected</span>
              </div>
              <div class="terminal-chat__menu-actions">
                <button type="button" class="terminal-chat__menu-button" data-terminal-connect>Connect</button>
                <button type="button" class="terminal-chat__menu-button" data-terminal-disconnect disabled>Disconnect</button>
              </div>
              <div class="terminal-chat__menu-endpoint">
                <span class="terminal-chat__menu-endpoint-label">Target</span>
                <span class="terminal-chat__endpoint-value" data-terminal-endpoint>${escapeHtml(target.description)}</span>
              </div>
              <p class="terminal-chat__menu-note">${settingsHint}</p>
              <p class="terminal-chat__menu-game terminal__game" data-terminal-game></p>
            </div>
            <div class="terminal-chat__menu-block terminal-chat__menu-block--connection" role="group" aria-label="Connection options">
              <span class="terminal-chat__menu-block-title">Connection options</span>
              <form class="terminal-chat__target-form" data-terminal-target-form>
                <label class="terminal-chat__field">
                  <span class="terminal-chat__field-label">Protocol</span>
                  <select class="terminal-chat__input" data-terminal-protocol>
                    <option value="ssh">SSH</option>
                    <option value="telnet">Telnet</option>
                  </select>
                </label>
                <label class="terminal-chat__field">
                  <span class="terminal-chat__field-label">Host</span>
                  <input type="text" class="terminal-chat__input" data-terminal-host placeholder="${escapeHtml(hostPlaceholderText)}" />
                </label>
                <label class="terminal-chat__field">
                  <span class="terminal-chat__field-label">Port</span>
                  <input type="number" min="1" max="65535" class="terminal-chat__input" data-terminal-port placeholder="${escapeHtml(portPlaceholderText)}" />
                </label>
                <div class="terminal-chat__field-actions">
                  <button type="submit" class="terminal-chat__menu-button">Apply</button>
                  <button type="button" class="terminal-chat__menu-button" data-terminal-target-reset>Reset</button>
                </div>
                <p class="terminal__note" data-terminal-target-status></p>
              </form>
            </div>
            <div class="terminal-chat__menu-block terminal-chat__menu-block--identity" role="group" aria-label="Identity">
              <span class="terminal-chat__menu-block-title">Identity</span>
              <div class="terminal-chat__field" data-terminal-username-field>
                <label class="terminal-chat__field-label" for="terminal-username">Username</label>
                <input type="text" id="terminal-username" class="terminal-chat__input" data-terminal-username placeholder="Enter username" autocomplete="off" />
              </div>
              <div class="terminal-chat__field" data-terminal-password-field>
                <label class="terminal-chat__field-label" for="terminal-password">Password</label>
                <input type="password" id="terminal-password" class="terminal-chat__input" data-terminal-password placeholder="Optional" autocomplete="off" />
              </div>
            </div>
            <div class="terminal-chat__menu-block terminal-chat__menu-block--keyboard-toggle" role="group" aria-label="Keyboard shortcuts">
              <span class="terminal-chat__menu-block-title">Keyboard shortcuts</span>
              <button type="button" class="terminal-chat__menu-button" data-terminal-kbd-toggle aria-expanded="false">
                Toggle on-screen keyboard
              </button>
            </div>
          </div>
        </nav>`;

  if (controlsHost) {
    controlsHost.innerHTML = `
      <div class="settings-screen__bridge-panel">
        ${controlBarMarkup}
      </div>
    `;
  }

  container.innerHTML = `
    <section class="${shellClasses.join(' ')}" data-terminal-shell>
      <div class="terminal-chat__fullscreen">
        ${controlsHost ? '' : controlBarMarkup}
        <div class="terminal-chat__viewport terminal__viewport" data-terminal-viewport>
          <div class="terminal-chat__output terminal__output" data-terminal-output></div>
        </div>
        <div class="terminal-chat__entry-region">
          <div class="terminal-chat__entry-main">
            <div class="terminal-chat__keyboard" id="${entryStatusId}-kbd" data-terminal-kbd hidden>
              <div class="terminal-chat__keyboard-grid">
                <button type="button" data-terminal-kbd-key="ctrl-c" data-terminal-kbd-group="entry-buffer">Cancel</button>
                <button type="button" data-terminal-kbd-key="ctrl-z" data-terminal-kbd-group="entry-buffer">Terminate</button>
                <button type="button" data-terminal-kbd-key="ctrl-s" data-terminal-kbd-group="entry-buffer">Save</button>
                <button type="button" data-terminal-kbd-key="ctrl-a" data-terminal-kbd-group="entry-buffer">Abort</button>
                <button type="button" data-terminal-kbd-key="arrow-up" data-terminal-kbd-group="arrow-up">↑</button>
                <button type="button" data-terminal-kbd-key="arrow-down" data-terminal-kbd-group="arrow-down">↓</button>
                <button type="button" data-terminal-kbd-key="arrow-left" data-terminal-kbd-group="arrow-left">←</button>
                <button type="button" data-terminal-kbd-key="arrow-right" data-terminal-kbd-group="arrow-right">→</button>
              </div>
              <p class="terminal-chat__keyboard-foot">Shortcuts send immediately. Keep composing in the buffer above.</p>
            </div>
            <section class="terminal-chat__panel-section terminal-chat__panel-section--entry terminal__entry" data-terminal-entry>
              <div class="terminal-chat__entry-head">
                <button type="button" class="terminal-chat__focus" data-terminal-focus>Focus</button>
                <p
                  id="${entryStatusId}"
                  class="terminal-chat__entry-status terminal__entry-status"
                  role="status"
                  aria-live="polite"
                  data-terminal-entry-status
                >${escapeHtml(entryInstructions)}</p>
              </div>
              <form class="terminal-chat__entry-form" data-terminal-entry-form>
                <label class="terminal-chat__entry-field">
                  <span class="terminal-chat__entry-label">Command buffer</span>
                  <textarea
                    class="terminal-chat__entry-textarea terminal__capture"
                    data-terminal-capture
                    data-terminal-entry-buffer
                    rows="1"
                    placeholder=""
                    aria-describedby="${entryStatusId}"
                    aria-label="Command buffer"
                    autocomplete="off"
                    autocorrect="off"
                    autocapitalize="off"
                    spellcheck="false"
                  ></textarea>
                </label>
              </form>
            </section>
          </div>
        </div>
      </div>
    </section>
  `;



  const queryAll = <T extends Element>(selector: string): T[] => {
    const matches = Array.from(container.querySelectorAll<T>(selector));
    if (controlsHost) {
      matches.push(...Array.from(controlsHost.querySelectorAll<T>(selector)));
    }
    return matches;
  };

  const query = <T extends Element>(selector: string): T | null => {
    const withinContainer = container.querySelector<T>(selector);
    if (withinContainer) {
      return withinContainer;
    }
    return controlsHost?.querySelector<T>(selector) ?? null;
  };

  const statusElements = queryAll<HTMLElement>('[data-terminal-status]');
  const indicatorElements = queryAll<HTMLElement>('[data-terminal-indicator]');
  const outputElement = query<HTMLElement>('[data-terminal-output]');
  const shellElement = query<HTMLElement>('[data-terminal-shell]');
  const connectButtons = queryAll<HTMLButtonElement>('[data-terminal-connect]');
  const disconnectButtons = queryAll<HTMLButtonElement>('[data-terminal-disconnect]');
  const focusButton = query<HTMLButtonElement>('[data-terminal-focus]');
  const viewport = query<HTMLElement>('[data-terminal-viewport]');
  const gameStatus = query<HTMLElement>('[data-terminal-game]');
  const endpointElement = query<HTMLElement>('[data-terminal-endpoint]');
  const usernameInput = query<HTMLInputElement>('[data-terminal-username]');
  const usernameField = query<HTMLElement>('[data-terminal-username-field]');
  const passwordInput = query<HTMLInputElement>('[data-terminal-password]');
  const passwordField = query<HTMLElement>('[data-terminal-password-field]');
  const targetForm = query<HTMLFormElement>('[data-terminal-target-form]');
  const protocolSelect = query<HTMLSelectElement>('[data-terminal-protocol]');
  const hostInput = query<HTMLInputElement>('[data-terminal-host]');
  const portInput = query<HTMLInputElement>('[data-terminal-port]');
  const targetResetButton = query<HTMLButtonElement>('[data-terminal-target-reset]');
  const targetStatus = query<HTMLElement>('[data-terminal-target-status]');
  const keyboardToggleButton = query<HTMLButtonElement>('[data-terminal-kbd-toggle]');
  const keyboardPanel = query<HTMLElement>('[data-terminal-kbd]');
  const entryElement = query<HTMLElement>('[data-terminal-entry]');
  const entryForm = entryElement?.querySelector<HTMLFormElement>('[data-terminal-entry-form]');
  const entryBufferElement = entryElement?.querySelector<HTMLTextAreaElement>('[data-terminal-entry-buffer]');
  const entryStatusElement = entryElement?.querySelector<HTMLElement>('[data-terminal-entry-status]');
  const mobileForm = query<HTMLFormElement>('[data-terminal-mobile-form]');
  const mobileBuffer = query<HTMLTextAreaElement>('[data-terminal-mobile-buffer]');
  const mobileSendButton = query<HTMLButtonElement>('[data-terminal-mobile-send]');
  const mobileClearButton = query<HTMLButtonElement>('[data-terminal-mobile-clear]');
  const mobileStatus = query<HTMLElement>('[data-terminal-mobile-status]');

  if (
    statusElements.length === 0 ||
    indicatorElements.length === 0 ||
    !shellElement ||
    !outputElement ||
    !entryBufferElement ||
    connectButtons.length === 0 ||
    disconnectButtons.length === 0 ||
    !focusButton ||
    !viewport ||
    !gameStatus ||
    !endpointElement ||
    !usernameInput ||
    !usernameField ||
    !passwordInput ||
    !passwordField ||
    !keyboardPanel ||
    !targetForm ||
    !protocolSelect ||
    !hostInput ||
    !portInput ||
    !targetResetButton ||
    !targetStatus ||
    !entryElement ||
    !entryForm ||
    !entryStatusElement
  ) {
      throw new Error('Failed to mount the web terminal.');
    }

  const captureElement = entryBufferElement;
  if ('enterKeyHint' in captureElement) {
    captureElement.enterKeyHint = 'send';
  }
  let entryStatusIdentifier = entryStatusElement.id.trim();

  if (!entryStatusIdentifier) {
    entryStatusIdentifier = createEntryStatusId();
    entryStatusElement.id = entryStatusIdentifier;
  }

  captureElement.setAttribute('aria-describedby', entryStatusIdentifier);

  const parsePixelValue = (value: string | null): number => {
    if (!value) {
      return 0;
    }
    const parsed = Number.parseFloat(value);
    return Number.isFinite(parsed) ? parsed : 0;
  };

  const resolveViewportHeight = (): number => {
    if (typeof window === 'undefined') {
      return 0;
    }

    const visualViewportHeight = window.visualViewport?.height;
    if (Number.isFinite(visualViewportHeight)) {
      return Number(visualViewportHeight);
    }

    if (Number.isFinite(window.innerHeight)) {
      return Number(window.innerHeight);
    }

    const docElement = window.document?.documentElement;
    if (docElement && Number.isFinite(docElement.clientHeight)) {
      return Number(docElement.clientHeight);
    }

    return 0;
  };

  let baseEntryHeight = 0;

  const measureBaseEntryHeight = (target: HTMLTextAreaElement): number => {
    if (baseEntryHeight > 0) {
      return baseEntryHeight;
    }

    if (typeof window === 'undefined') {
      baseEntryHeight = target.scrollHeight;
      return baseEntryHeight;
    }

    const computed = window.getComputedStyle(target);
    const minHeight = parsePixelValue(computed.minHeight);
    const lineHeight = parsePixelValue(computed.lineHeight);
    const paddingTop = parsePixelValue(computed.paddingTop);
    const paddingBottom = parsePixelValue(computed.paddingBottom);
    const borderTop = parsePixelValue(computed.borderTopWidth);
    const borderBottom = parsePixelValue(computed.borderBottomWidth);
    const intrinsic = lineHeight + paddingTop + paddingBottom + borderTop + borderBottom;

    baseEntryHeight = Math.max(minHeight, intrinsic, target.scrollHeight);
    return baseEntryHeight;
  };

  let scrollOutputToBottom: (force?: boolean) => void = () => {};
  let updateScrollLockState: () => void = () => {};
  const pendingOutgoingEchoes: string[] = [];

  const runtime: TerminalRuntime = {
    socket: null,
    statusElements,
    indicatorElements,
    outputElement,
    shellElement,
    terminal: null,
    fitAddon: null,
    captureElement,
    entryElement,
    entryForm,
    entryStatusElement,
    connectButtons,
    disconnectButtons,
    focusButton,
    keyboardToggleButton,
    keyboardPanel,
    viewport,
    gameStatus,
    endpointElement,
    usernameInput,
    usernameField,
    passwordInput,
    passwordField,
    controlsHost,
    themeHost,
    mobilePlatform,
    binaryDecoder: new TextDecoder(),
    socketUrl: typeof socketUrl === 'string' && socketUrl.trim() ? socketUrl.trim() : null,
    target,
    connected: false,
    connecting: false,
    incomingBuffer: '',
    incomingLineElement: null,
    asciiArtBlock: null,
    introSilenced: true,
    introBuffer: '',
    maxOutputLines: 600,
    autoScrollLocked: false,
    pendingAutoScroll: false,
    identityKey: null,
    lastStoredUsername: '',
    echoSuppressBuffer: '',
    echoSuppressActiveCandidate: null,
<<<<<<< HEAD
=======
    xtermColumnResetPending: true,
>>>>>>> 0db9c16e
    requestDisconnect: () => false,
    clearOutput: () => {
      runtime.xtermColumnResetPending = true;
      if (runtime.terminal) {
        runtime.terminal.clear();
      } else {
        runtime.outputElement.innerHTML = '';
        runtime.incomingLineElement = null;
        runtime.incomingBuffer = '';
      }
      scrollOutputToBottom(true);
    },
    appendLine: (text: string, kind: TerminalLineKind = 'info') => {
      if (kind === 'incoming') {
        deliverIncomingPayload(text);
        return;
      }

      // Use xterm if available
      if (runtime.terminal) {
        const prefix = kind === 'error' ? '\x1b[31m[ERROR] ' : kind === 'outgoing' ? '\x1b[32m> ' : '\x1b[90m';
        const suffix = kind === 'error' || kind === 'outgoing' || kind === 'info' ? '\x1b[0m' : '';
        const lines = text.replace(/\r\n?/g, '\n').split('\n');
        for (const line of lines) {
          const normalisedLine = line.replace(/\r/g, '');
          const preparedLine = applyColumnResetToChunk(prefix + normalisedLine + suffix, runtime);
          runtime.terminal.writeln(preparedLine);
          runtime.xtermColumnResetPending = true;
        }
        return;
      }

      // Fallback to custom rendering
      const lines = text.replace(/\r\n?/g, '\n').split('\n');
      for (const line of lines) {
        const normalisedLine = line.replace(/\r/g, '');
        const entry = document.createElement('pre');
        entry.className = `terminal__line terminal__line--${kind}`;
        const { fragment, trailingBackground } = createAnsiFragment(normalisedLine, runtime);
        entry.append(fragment);
        applyTrailingBackground(entry, trailingBackground);
        runtime.outputElement.append(entry);
      }
      limitOutputLines(runtime.outputElement, runtime.maxOutputLines);
      if (runtime.incomingLineElement && !runtime.incomingLineElement.isConnected) {
        runtime.incomingLineElement = null;
        runtime.incomingBuffer = '';
      }
      scrollOutputToBottom();
    },
    updateStatus: (label, state) => {
      for (const element of runtime.statusElements) {
        element.textContent = label;
        element.setAttribute('data-state', state);
      }
      for (const indicator of runtime.indicatorElements) {
        indicator.setAttribute('data-state', state);
      }
    }
  };

  const registerOutgoingEchoCandidate = (value: string) => {
    const normalised = normaliseEchoText(value);
    if (!normalised) {
      return;
    }
    pendingOutgoingEchoes.push(normalised);
    const overflow = pendingOutgoingEchoes.length - 32;
    if (overflow > 0) {
      pendingOutgoingEchoes.splice(0, overflow);
    }
    if (!runtime.echoSuppressActiveCandidate) {
      runtime.echoSuppressActiveCandidate = pendingOutgoingEchoes[0] ?? null;
    }
  };

  const shouldSuppressOutgoingEcho = (line: string): boolean => {
    const normalised = normaliseEchoText(line);
    if (!normalised) {
      return false;
    }
    const index = pendingOutgoingEchoes.findIndex((entry) => entry === normalised);
    if (index === -1) {
      return false;
    }
    pendingOutgoingEchoes.splice(index, 1);
    if (runtime.echoSuppressActiveCandidate === normalised) {
      runtime.echoSuppressActiveCandidate = pendingOutgoingEchoes[0] ?? null;
      runtime.echoSuppressBuffer = '';
    }
    if (!runtime.echoSuppressActiveCandidate && pendingOutgoingEchoes.length > 0) {
      runtime.echoSuppressActiveCandidate = pendingOutgoingEchoes[0];
    }
    return true;
  };

  const filterOutgoingEchoesFromChunk = (chunk: string): string => {
    if (!chunk) {
      return '';
    }

    let result = '';

    for (const char of chunk) {
      if (!runtime.echoSuppressActiveCandidate && pendingOutgoingEchoes.length > 0) {
        runtime.echoSuppressActiveCandidate = pendingOutgoingEchoes[0];
      }

      const active = runtime.echoSuppressActiveCandidate;
      if (active) {
        runtime.echoSuppressBuffer += char;

        if (char === '\n') {
          const buffer = runtime.echoSuppressBuffer;
          const line = buffer.replace(/\r?\n$/, '');
          const suppressed = shouldSuppressOutgoingEcho(line);
          runtime.echoSuppressBuffer = '';
          runtime.echoSuppressActiveCandidate = pendingOutgoingEchoes[0] ?? null;
          if (!suppressed) {
            result += buffer;
          }
        } else {
          const normalisedPartial = normaliseEchoText(runtime.echoSuppressBuffer);
          if (!active.startsWith(normalisedPartial)) {
            result += runtime.echoSuppressBuffer;
            runtime.echoSuppressBuffer = '';
            runtime.echoSuppressActiveCandidate = pendingOutgoingEchoes[0] ?? active;
          }
        }

        continue;
      }

      result += char;
    }

    return result;
  };

  // Initialize xterm.js Terminal - load dynamically at runtime
  const initializeXterm = async () => {
    try {
      // Dynamic imports resolved at browser runtime, not during TypeScript compilation
      // @ts-expect-error - xterm.js modules are copied to dist/lib but not available during TS compilation
      const xtermModule = await import('../../lib/xterm.js') as any;
      // @ts-expect-error - addon-fit.js module is copied to dist/lib but not available during TS compilation
      const fitModule = await import('../../lib/addon-fit.js') as any;

      const Terminal = xtermModule.Terminal as TerminalConstructor;
      const FitAddon = fitModule.FitAddon as FitAddonConstructor;

      const term = new Terminal({
        cursorBlink: true,
        cursorStyle: 'block',
        scrollback: 10000,
        fontSize: 14,
        fontFamily: '"IBM Plex Mono", "Courier New", Courier, monospace',
        theme: {
          background: currentTheme === 'dark' ? '#1a1a1a' : '#ffffff',
          foreground: currentTheme === 'dark' ? '#e0e0e0' : '#000000',
          cursor: currentTheme === 'dark' ? '#00ff00' : '#000000',
          selection: currentTheme === 'dark' ? 'rgba(255, 255, 255, 0.3)' : 'rgba(0, 0, 0, 0.3)'
        },
        convertEol: false,
        disableStdin: true
      });

      const fitAddon = new FitAddon();
      term.loadAddon(fitAddon);

      const host = document.createElement('div');
      host.className = 'terminal-chat__xterm';
      runtime.outputElement.replaceChildren(host);
      runtime.outputElement.classList.add('terminal-chat__output--xterm');
      runtime.shellElement.classList.add('terminal-chat--xterm-ready');
      term.open(host);

      try {
        fitAddon.fit();
      } catch (error) {
        console.warn('Failed to fit terminal on init', error);
      }

      runtime.terminal = term;
      runtime.fitAddon = fitAddon;

      // Handle theme changes
      const updateTerminalTheme = () => {
        if (!runtime.terminal) {
          return;
        }
        runtime.terminal.write('\x1b[0m'); // Reset any formatting
      };

      // Trigger initial theme update
      updateTerminalTheme();
    } catch (error) {
      console.error('Failed to initialize xterm.js, falling back to custom rendering', error);
      runtime.outputElement.classList.remove('terminal-chat__output--xterm');
      runtime.shellElement.classList.remove('terminal-chat--xterm-ready');
      runtime.outputElement.replaceChildren();
      runtime.terminal = null;
      runtime.fitAddon = null;
    }
  };

  // Start xterm initialization asynchronously
  void initializeXterm();

  updateScrollLockState = () => {
    const { scrollHeight, scrollTop, clientHeight } = runtime.outputElement;
    const distanceToBottom = scrollHeight - (scrollTop + clientHeight);
    runtime.autoScrollLocked = distanceToBottom > SCROLL_LOCK_EPSILON;
  };

  scrollOutputToBottom = (force = false) => {
    if (force || !runtime.autoScrollLocked) {
      runtime.outputElement.scrollTop = runtime.outputElement.scrollHeight;
      runtime.pendingAutoScroll = false;
      updateScrollLockState();
    } else {
      runtime.pendingAutoScroll = true;
    }
  };

  const resetOutputScroll = () => {
    runtime.autoScrollLocked = false;
    runtime.pendingAutoScroll = false;

    const applyScroll = () => {
      scrollOutputToBottom(true);
    };

    if (typeof window === 'undefined' || typeof window.requestAnimationFrame !== 'function') {
      applyScroll();
      return;
    }

    window.requestAnimationFrame(applyScroll);
  };

  const handleOutputScroll = () => {
    const wasLocked = runtime.autoScrollLocked;
    updateScrollLockState();
    if (wasLocked && !runtime.autoScrollLocked && runtime.pendingAutoScroll) {
      scrollOutputToBottom(true);
    }
  };

  const resolveOutputLineHeight = (() => {
    let cached = 0;
    return (): number => {
      if (cached > 0) {
        return cached;
      }

      if (typeof window === 'undefined') {
        cached = 24;
        return cached;
      }

      const computed = window.getComputedStyle(runtime.outputElement);
      const lineHeight = parsePixelValue(computed.lineHeight);
      cached = lineHeight > 0 ? lineHeight : 24;
      return cached;
    };
  })();

  runtime.outputElement.addEventListener('scroll', handleOutputScroll, { passive: true });

  const handleManualScrollIntent = () => {
    if (typeof window === 'undefined' || typeof window.requestAnimationFrame !== 'function') {
      updateScrollLockState();
      return;
    }

    window.requestAnimationFrame(() => {
      updateScrollLockState();
    });
  };

  runtime.outputElement.addEventListener('wheel', handleManualScrollIntent, { passive: true });
  runtime.outputElement.addEventListener('touchmove', handleManualScrollIntent, { passive: true });

  if (runtime.mobilePlatform) {
    let trackingTouch = false;
    let lastTouchX = 0;
    let lastTouchY = 0;
    let accumX = 0;
    let accumY = 0;

    const sendArrowCommand = (key: 'ArrowUp' | 'ArrowDown' | 'ArrowLeft' | 'ArrowRight') => {
      const payload = keySequences[key];
      if (!payload) {
        return false;
      }
      return sendTextPayload(payload);
    };

    const resetTouchTracking = () => {
      trackingTouch = false;
      accumX = 0;
      accumY = 0;
    };

    const handleArrowTouchStart = (event: TouchEvent) => {
      if (event.touches.length !== 1) {
        resetTouchTracking();
        return;
      }
      const touch = event.touches[0];
      trackingTouch = true;
      lastTouchX = touch.clientX;
      lastTouchY = touch.clientY;
      accumX = 0;
      accumY = 0;
    };

    const applyAxisDispatch = (
      accumulator: number,
      positiveKey: 'ArrowUp' | 'ArrowDown' | 'ArrowLeft' | 'ArrowRight',
      negativeKey: 'ArrowUp' | 'ArrowDown' | 'ArrowLeft' | 'ArrowRight'
    ) => {
      let consumed = false;
      while (accumulator >= TOUCH_ARROW_THRESHOLD_PX) {
        if (!sendArrowCommand(positiveKey)) {
          break;
        }
        accumulator -= TOUCH_ARROW_THRESHOLD_PX;
        consumed = true;
      }
      while (accumulator <= -TOUCH_ARROW_THRESHOLD_PX) {
        if (!sendArrowCommand(negativeKey)) {
          break;
        }
        accumulator += TOUCH_ARROW_THRESHOLD_PX;
        consumed = true;
      }
      return { accumulator, consumed };
    };

    const handleArrowTouchMove = (event: TouchEvent) => {
      if (!trackingTouch || event.touches.length !== 1) {
        return;
      }

      const touch = event.touches[0];
      const deltaX = lastTouchX - touch.clientX;
      const deltaY = lastTouchY - touch.clientY;
      lastTouchX = touch.clientX;
      lastTouchY = touch.clientY;
      accumX += deltaX;
      accumY += deltaY;

      let consumed = false;
      const vertical = applyAxisDispatch(accumY, 'ArrowUp', 'ArrowDown');
      accumY = vertical.accumulator;
      consumed = consumed || vertical.consumed;

      const horizontal = applyAxisDispatch(accumX, 'ArrowLeft', 'ArrowRight');
      accumX = horizontal.accumulator;
      consumed = consumed || horizontal.consumed;

      if (consumed) {
        try {
          event.preventDefault();
        } catch (error) {
          // ignore preventDefault failures on passive listeners fallback
        }
      }
    };

    const handleArrowTouchEnd = () => {
      resetTouchTracking();
    };

    runtime.outputElement.addEventListener('touchstart', handleArrowTouchStart, { passive: true });
    runtime.outputElement.addEventListener('touchmove', handleArrowTouchMove, { passive: false });
    runtime.outputElement.addEventListener('touchend', handleArrowTouchEnd, { passive: true });
    runtime.outputElement.addEventListener('touchcancel', handleArrowTouchEnd, { passive: true });
  }

  updateScrollLockState();
  scrollOutputToBottom(true);

  const adjustEntryBufferHeight = () => {
    const target = runtime.captureElement;

    if (!target) {
      return;
    }

    if (typeof window === 'undefined') {
      target.style.height = '';
      target.style.overflowY = 'hidden';
      return;
    }

    const minimumHeight = measureBaseEntryHeight(target);
    target.style.height = 'auto';

    const viewportHeight = resolveViewportHeight();
    const maxHeight = viewportHeight > 0 ? Math.max(minimumHeight * 3, viewportHeight * 0.4) : minimumHeight * 3;
    const nextHeight = Math.min(Math.max(target.scrollHeight, minimumHeight), maxHeight);
    target.style.height = `${nextHeight}px`;
    target.style.overflowY = target.scrollHeight > maxHeight ? 'auto' : 'hidden';

    updateViewportSizing();
  };

  let entryResizeScheduled = false;

  const scheduleEntryResize = () => {
    if (typeof window === 'undefined') {
      adjustEntryBufferHeight();
      return;
    }

    if (entryResizeScheduled) {
      return;
    }

    entryResizeScheduled = true;
    window.requestAnimationFrame(() => {
      entryResizeScheduled = false;
      adjustEntryBufferHeight();
    });
  };

  const keyboardButtons = Array.from(
    keyboardPanel.querySelectorAll<HTMLButtonElement>('[data-terminal-kbd-key]')
  );

  const KEEP_ALIVE_INTERVAL_MS = 20000;
  const KEEP_ALIVE_PAYLOAD = new Uint8Array([0]);
  let keepAliveTimer: number | null = null;
  let lastBridgeActivity = Date.now();

  const markBridgeActivity = () => {
    lastBridgeActivity = Date.now();
  };

  const stopKeepAliveTimer = () => {
    if (keepAliveTimer !== null && typeof window !== 'undefined') {
      window.clearInterval(keepAliveTimer);
      keepAliveTimer = null;
    }
  };

  const ensureKeepAliveTimer = () => {
    if (typeof window === 'undefined') {
      return;
    }

    if (keepAliveTimer !== null) {
      return;
    }

    keepAliveTimer = window.setInterval(() => {
      const socket = runtime.socket;
      if (!socket || socket.readyState !== WebSocket.OPEN) {
        return;
      }

      const now = Date.now();
      if (now - lastBridgeActivity < KEEP_ALIVE_INTERVAL_MS) {
        return;
      }

      try {
        socket.send(KEEP_ALIVE_PAYLOAD);
        markBridgeActivity();
      } catch (error) {
        console.warn('Failed to send terminal keep-alive payload', error);
        stopKeepAliveTimer();
      }
    }, KEEP_ALIVE_INTERVAL_MS);
  };

  const revealKeyboardPanel = () => {
    keyboardPanel.hidden = false;
    container.classList.add('terminal-chat--keyboard-open');
  };

  let keyboardOpen = false;
  const setKeyboardOpen = (open: boolean) => {
    keyboardOpen = open;
    if (keyboardToggleButton) {
      keyboardPanel.hidden = !open;
      keyboardToggleButton.setAttribute('aria-expanded', open ? 'true' : 'false');
      container.classList.toggle('terminal-chat--keyboard-open', open);
    } else {
      revealKeyboardPanel();
    }

    if (open && keyboardButtons.length > 0) {
      keyboardButtons[0].focus();
    } else if (
      !open &&
      keyboardToggleButton &&
      document.activeElement &&
      keyboardPanel.contains(document.activeElement)
    ) {
      keyboardToggleButton.focus();
    }
  };

  if (keyboardToggleButton) {
    keyboardToggleButton.addEventListener('click', () => {
      setKeyboardOpen(!keyboardOpen);
    });

    keyboardPanel.addEventListener('keydown', (event) => {
      if (event.key === 'Escape') {
        event.preventDefault();
        setKeyboardOpen(false);
        keyboardToggleButton.focus();
      }
    });
  } else {
    revealKeyboardPanel();
    keyboardOpen = true;
  }

  keyboardButtons.forEach((button) => {
    button.addEventListener('click', (event) => {
      event.preventDefault();
      const shortcutKey = button.dataset.terminalKbdKey;
      if (!shortcutKey) {
        return;
      }
      const shortcut = onScreenShortcuts[shortcutKey];
      if (!shortcut) {
        return;
      }
      const buttonGroup = button.dataset.terminalKbdGroup?.trim();
      const inputGroup = buttonGroup || shortcut.inputGroup;
      const sent = sendTextPayload(shortcut.payload);
      if (sent) {
        setEntryStatus(`${shortcut.label} sent to the bridge.`, 'muted');
        if (ARROW_SHORTCUT_KEYS.has(shortcutKey)) {
          resetOutputScroll();
        }
        if (inputGroup === ENTRY_INPUT_GROUP) {
          focusCapture();
        } else if (typeof button.focus === 'function') {
          try {
            button.focus({ preventScroll: true });
          } catch (error) {
            try {
              button.focus();
            } catch (fallbackError) {
              // Ignore focus errors for unsupported environments.
            }
          }
        }
      }
    });
  });

  function ensureIncomingLine(): HTMLPreElement {
    if (runtime.asciiArtBlock) {
      runtime.incomingLineElement = runtime.asciiArtBlock.element;
      return runtime.asciiArtBlock.element;
    }

    if (runtime.incomingLineElement && runtime.incomingLineElement.isConnected) {
      return runtime.incomingLineElement;
    }

    const entry = document.createElement('pre');
    entry.className = 'terminal__line terminal__line--incoming';
    runtime.outputElement.append(entry);
    runtime.incomingLineElement = entry;
    limitOutputLines(runtime.outputElement, runtime.maxOutputLines);
    if (runtime.incomingLineElement && !runtime.incomingLineElement.isConnected) {
      runtime.incomingLineElement = null;
      runtime.incomingBuffer = '';
    }
    return entry;
  }

  const updateViewportSizing = () => {
    if (typeof window === 'undefined') {
      runtime.maxOutputLines = 600;
      return;
    }

    runtime.viewport.style.removeProperty('height');
    runtime.viewport.style.removeProperty('max-height');
    runtime.viewport.style.removeProperty('min-height');
    runtime.outputElement.style.removeProperty('height');
    runtime.outputElement.style.removeProperty('max-height');
    runtime.outputElement.style.removeProperty('min-height');
    runtime.outputElement.style.overflowY = 'auto';

    const computed = window.getComputedStyle(runtime.outputElement);
    const lineHeightValue = Number.parseFloat(computed.lineHeight);
    const fontSizeValue = Number.parseFloat(computed.fontSize);
    const fallbackLineHeight = Number.isFinite(fontSizeValue) ? fontSizeValue * 1.45 : 18;
    const lineHeight = Number.isFinite(lineHeightValue) && lineHeightValue > 0 ? lineHeightValue : fallbackLineHeight;
    const paddingTop = Number.parseFloat(computed.paddingTop) || 0;
    const paddingBottom = Number.parseFloat(computed.paddingBottom) || 0;
    const measuredHeight = runtime.outputElement.clientHeight;

    if (measuredHeight > 0) {
      const availableForLines = Math.max(measuredHeight - paddingTop - paddingBottom, lineHeight);
      runtime.maxOutputLines = Math.max(1, Math.floor(availableForLines / lineHeight));
      limitOutputLines(runtime.outputElement, runtime.maxOutputLines);
      return;
    }

    runtime.maxOutputLines = 600;
  };

  runtime.updateViewportSizing = updateViewportSizing;

  if (typeof window !== 'undefined') {
    updateViewportSizing();
    scheduleEntryResize();
    const handleResize = () => {
      updateViewportSizing();
      scheduleEntryResize();
      if (runtime.fitAddon) {
        try {
          runtime.fitAddon.fit();
        } catch (error) {
          console.warn('Failed to fit terminal on resize', error);
        }
      }
    };
    window.addEventListener('resize', handleResize);
    if (window.visualViewport) {
      window.visualViewport.addEventListener('resize', handleResize);
      window.visualViewport.addEventListener('scroll', handleResize);
    }
  }

  const asciiArtHeaderPattern = /shared ascii art:/i;
  const asciiArtPromptPattern = /^│\s*>/i;
  const asciiArtMessagePattern = /^#\d+\]/;

  const shouldStartAsciiArtBlock = (line: string) => asciiArtHeaderPattern.test(line);

  const isAsciiArtTerminator = (line: string) => {
    const trimmed = line.trimStart();
    return asciiArtPromptPattern.test(trimmed) || asciiArtMessagePattern.test(trimmed);
  };

  const updateAsciiArtPreview = (currentLine: string) => {
    const block = runtime.asciiArtBlock;
    if (!block) {
      return;
    }
    block.currentLine = currentLine;
    const visibleLines = currentLine ? [...block.lines, currentLine] : [...block.lines];
    const content = visibleLines.join('\n');
    block.element.textContent = content;
    lastRenderedLine.set(block.element, content);
  };

  const startAsciiArtBlock = (headerLine: string, element: HTMLPreElement) => {
    runtime.asciiArtBlock = {
      element,
      lines: [headerLine],
      currentLine: ''
    };
    element.classList.add('terminal__line--ascii-art');
    element.dataset.terminalBlock = 'ascii-art';
    applyTrailingBackground(element, null);
    element.textContent = headerLine;
    lastRenderedLine.set(element, headerLine);
    runtime.incomingLineElement = element;
    runtime.incomingBuffer = '';
  };

  const appendAsciiArtLine = (line: string) => {
    const block = runtime.asciiArtBlock;
    if (!block) {
      return;
    }
    block.lines.push(line);
    block.currentLine = '';
    const content = block.lines.join('\n');
    block.element.textContent = content;
    lastRenderedLine.set(block.element, content);
  };

  const finishAsciiArtBlock = () => {
    const block = runtime.asciiArtBlock;
    if (!block) {
      return;
    }
    block.currentLine = '';
    const content = block.lines.join('\n');
    block.element.textContent = content;
    lastRenderedLine.set(block.element, content);
    runtime.asciiArtBlock = null;
    runtime.incomingLineElement = null;
    runtime.incomingBuffer = '';
  };

  const appendStandaloneLine = (line: string) => {
    const normalisedLine = line.replace(/\r/g, '');
    const entry = document.createElement('pre');
    entry.className = 'terminal__line terminal__line--incoming';
    const { fragment, trailingBackground } = createAnsiFragment(normalisedLine, runtime);
    entry.append(fragment);
    applyTrailingBackground(entry, trailingBackground);
    lastRenderedLine.set(entry, normalisedLine);
    runtime.outputElement.append(entry);
    limitOutputLines(runtime.outputElement, runtime.maxOutputLines);
  };

  const handleAsciiLineCommit = (line: string) => {
    if (!runtime.asciiArtBlock) {
      return;
    }

    if (isAsciiArtTerminator(line)) {
      finishAsciiArtBlock();
      if (line) {
        appendStandaloneLine(line);
      }
      return;
    }

    appendAsciiArtLine(line);
  };

  const removeIncomingLineElement = (element: HTMLPreElement | null) => {
    if (!element) {
      return;
    }

    pendingLineRenders.delete(element);
    lastRenderedLine.delete(element);

    if (element.isConnected) {
      const parent = element.parentElement;
      if (parent) {
        parent.removeChild(element);
      }
    }
  };

  function deliverIncomingPayload(chunk: string) {
    if (!chunk) {
      return;
    }

    // Use xterm.js if available - it handles all ANSI sequences correctly
    if (runtime.terminal) {
      if (runtime.introSilenced) {
        runtime.introBuffer += chunk;
        if (runtime.introBuffer.length > INTRO_CAPTURE_LIMIT) {
          runtime.introBuffer = runtime.introBuffer.slice(-INTRO_CAPTURE_LIMIT);
        }
        const markerIndex = runtime.introBuffer.indexOf(INTRO_MARKER);
        if (markerIndex === -1) {
          return;
        }
        const output = runtime.introBuffer.slice(markerIndex);
        runtime.introBuffer = '';
        runtime.introSilenced = false;
        const filteredOutput = filterOutgoingEchoesFromChunk(output);
        if (filteredOutput) {
<<<<<<< HEAD
          runtime.terminal.write(filteredOutput);
=======
          const preparedOutput = applyColumnResetToChunk(filteredOutput, runtime);
          runtime.terminal.write(preparedOutput);
>>>>>>> 0db9c16e
        }
        return;
      }
      const filteredChunk = filterOutgoingEchoesFromChunk(chunk);
      if (filteredChunk) {
<<<<<<< HEAD
        runtime.terminal.write(filteredChunk);
=======
        const preparedChunk = applyColumnResetToChunk(filteredChunk, runtime);
        runtime.terminal.write(preparedChunk);
>>>>>>> 0db9c16e
      }
      return;
    }

    // Fallback to custom rendering for browsers that don't support xterm
    if (chunk.includes('\u001b[2J')) {
      const parts = chunk.split('\u001b[2J');
      let first = true;
      for (const part of parts) {
        if (!first) {
          runtime.clearOutput();
        }
        first = false;
        if (part) {
          deliverIncomingPayload(part);
        }
      }
      return;
    }

    if (runtime.introSilenced) {
      runtime.introBuffer += chunk;
      if (runtime.introBuffer.length > INTRO_CAPTURE_LIMIT) {
        runtime.introBuffer = runtime.introBuffer.slice(-INTRO_CAPTURE_LIMIT);
      }
      const markerIndex = runtime.introBuffer.indexOf(INTRO_MARKER);
      if (markerIndex === -1) {
        return;
      }
      const output = runtime.introBuffer.slice(markerIndex);
      runtime.introBuffer = '';
      runtime.introSilenced = false;
      processIncomingChunk(output);
      return;
    }

    processIncomingChunk(chunk);
  }

  const handleRegularLineCommit = (line: string, element: HTMLPreElement | null) => {
    if (!shouldStartAsciiArtBlock(line)) {
      return;
    }

    const target = element ?? ensureIncomingLine();
    startAsciiArtBlock(line, target);
  };

  function processIncomingChunk(chunk: string) {
    if (!chunk) {
      return;
    }

    let buffer = runtime.incomingBuffer;
    let lineElement = runtime.incomingLineElement;
    let needsRender = false;

    for (const char of chunk) {
      if (char === '\r') {
        if (runtime.asciiArtBlock) {
          updateAsciiArtPreview(buffer);
          lineElement = runtime.asciiArtBlock.element;
          runtime.incomingLineElement = runtime.asciiArtBlock.element;
        } else {
          if (buffer) {
            const suppressEcho = shouldSuppressOutgoingEcho(buffer);
            if (suppressEcho) {
              removeIncomingLineElement(lineElement);
              lineElement = null;
              runtime.incomingLineElement = null;
            } else {
              const target = ensureIncomingLine();
              renderAnsiLine(target, buffer, runtime);
              lineElement = runtime.incomingLineElement;
            }
          }
        }
        buffer = '';
        needsRender = false;
        continue;
      }

      if (char === '\n') {
        if (runtime.asciiArtBlock) {
          updateAsciiArtPreview(buffer);
          handleAsciiLineCommit(buffer);
        } else {
          const suppressEcho = shouldSuppressOutgoingEcho(buffer);
          if (suppressEcho) {
<<<<<<< HEAD
            removeIncomingLineElement(lineElement);
=======
            if (lineElement && lineElement.isConnected) {
              const parent = lineElement.parentElement;
              if (parent) {
                parent.removeChild(lineElement);
              }
              lastRenderedLine.delete(lineElement);
            }
>>>>>>> 0db9c16e
            lineElement = null;
          } else {
            if (buffer || !lineElement) {
              const target = ensureIncomingLine();
              renderAnsiLine(target, buffer, runtime);
              lineElement = runtime.incomingLineElement;
            }
            handleRegularLineCommit(buffer, lineElement);
          }
        }

        buffer = '';
        lineElement = runtime.asciiArtBlock ? runtime.asciiArtBlock.element : null;
        runtime.incomingBuffer = '';
        runtime.incomingLineElement = runtime.asciiArtBlock ? runtime.asciiArtBlock.element : null;
        needsRender = false;
        continue;
      }

      if (char === '\u0008') {
        if (buffer) {
          buffer = buffer.slice(0, -1);
          needsRender = true;
        }
        continue;
      }

      buffer += char;
      needsRender = true;
    }

    if (needsRender) {
      if (runtime.asciiArtBlock) {
        updateAsciiArtPreview(buffer);
        lineElement = runtime.asciiArtBlock.element;
        runtime.incomingLineElement = runtime.asciiArtBlock.element;
      } else {
        const target = ensureIncomingLine();
        renderAnsiLine(target, buffer, runtime);
        lineElement = target;
      }
    }

    runtime.incomingBuffer = buffer;
    runtime.incomingLineElement = lineElement;
    scrollOutputToBottom();
  }

  const collectOverridesFromInputs = (): { overrides: TargetOverrides; errors: string[] } => {
    const protocolValue = protocolSelect.value.trim().toLowerCase();
    const hostValue = hostInput.value.trim();
    const portValue = portInput.value.trim();
    const errors: string[] = [];

    if (hostValue && (hostValue.length > 255 || /\s/.test(hostValue))) {
      errors.push('Host overrides cannot contain spaces and must be under 255 characters.');
    }

    if (hostValue && isBlockedHostOverride(hostValue)) {
      errors.push('Host overrides cannot target private or loopback addresses.');
    }

    if (portValue) {
      const parsedPort = Number.parseInt(portValue, 10);
      if (!Number.isFinite(parsedPort) || parsedPort <= 0 || parsedPort > 65_535) {
        errors.push('Port overrides must be a number between 1 and 65535.');
      }
    }

    const overrides: TargetOverrides = {};

    if ((protocolValue === 'ssh' || protocolValue === 'telnet') && protocolValue !== runtime.target.defaults.protocol) {
      overrides.protocol = protocolValue;
    }

    if (hostValue && !isBlockedHostOverride(hostValue)) {
      if (!runtime.target.defaults.host || hostValue !== runtime.target.defaults.host) {
        overrides.host = hostValue;
      }
    }

    if (portValue) {
      if (!runtime.target.defaults.port || portValue !== runtime.target.defaults.port) {
        overrides.port = portValue;
      }
    }

    return { overrides, errors };
  };

  const syncUsernameField = () => {
    runtime.usernameField.style.display = '';
    runtime.usernameInput.disabled = false;
    const placeholder =
      runtime.target.protocol === 'ssh'
        ? 'Enter your SSH username'
        : 'Enter your BBS handle';
    runtime.usernameInput.placeholder = placeholder;
    const identityKey = deriveIdentityKey(runtime.target);
    const currentValue = runtime.usernameInput.value.trim();
    runtime.identityKey = identityKey;

    const storedUsername = identityKey ? readStoredUsername(identityKey) : '';
    runtime.lastStoredUsername = storedUsername;
    if (identityKey && storedUsername && (!currentValue || currentValue === runtime.target.defaultUsername)) {
      runtime.usernameInput.value = storedUsername;
      return;
    }

    if (!identityKey) {
      runtime.lastStoredUsername = '';
    }

    if (!runtime.usernameInput.value.trim() && runtime.target.defaultUsername) {
      runtime.usernameInput.value = runtime.target.defaultUsername;
    }
  };

  const hasUsername = () => runtime.usernameInput.value.trim().length > 0;

  const persistIdentity = () => {
    const key = runtime.identityKey ?? deriveIdentityKey(runtime.target);
    if (!key) {
      return;
    }
    runtime.identityKey = key;
    const trimmed = runtime.usernameInput.value.trim();
    if (trimmed === runtime.lastStoredUsername) {
      return;
    }
    writeStoredUsername(key, runtime.usernameInput.value);
    runtime.lastStoredUsername = trimmed;
  };

  const syncPasswordField = () => {
    if (runtime.target.protocol === 'ssh') {
      runtime.passwordField.style.display = '';
      runtime.passwordInput.disabled = false;
    } else {
      runtime.passwordField.style.display = 'none';
      runtime.passwordInput.disabled = true;
      runtime.passwordInput.value = '';
    }
  };

  const setConnectButtonsDisabled = (disabled: boolean) => {
    for (const button of runtime.connectButtons) {
      button.disabled = disabled;
    }
  };

  const setDisconnectButtonsDisabled = (disabled: boolean) => {
    for (const button of runtime.disconnectButtons) {
      button.disabled = disabled;
    }
  };

  const updateConnectAvailability = () => {
    if (runtime.connected || runtime.connecting) {
      setConnectButtonsDisabled(true);
      return;
    }
    const shouldDisable = !runtime.target.available || !runtime.socketUrl || !hasUsername();
    setConnectButtonsDisabled(shouldDisable);
  };
  runtime.updateConnectAvailability = updateConnectAvailability;

  const setTargetStatusMessage = (message: string, variant: 'default' | 'muted' | 'error' = 'default') => {
    targetStatus.textContent = message;
    targetStatus.classList.remove('terminal__note--muted', 'terminal__note--error');
    if (variant === 'muted') {
      targetStatus.classList.add('terminal__note--muted');
    } else if (variant === 'error') {
      targetStatus.classList.add('terminal__note--error');
    }
  };

  const updateTargetStatus = () => {
    if (!targetStatus) {
      return;
    }

    if (runtime.target.overridesApplied.host || runtime.target.overridesApplied.port || runtime.target.overridesApplied.protocol) {
      setTargetStatusMessage(
        'Manual overrides are active in this browser. Clear the fields to enjoy the server defaults again.',
        'muted'
      );
      return;
    }

    if (runtime.target.defaults.host) {
      const portLabel =
        runtime.target.defaults.port ||
        (runtime.target.defaults.protocol === 'ssh' ? '22' : runtime.target.defaults.protocol === 'telnet' ? '23' : '');
      const hostLabel = portLabel ? `${runtime.target.defaults.host}:${portLabel}` : runtime.target.defaults.host;
      setTargetStatusMessage(`Server target ${hostLabel} is ready to dial.`, 'muted');
      return;
    }

    setTargetStatusMessage('No server target configured yet. Enter a host to connect straight from the lounge.', 'muted');
  };

  const updateFormPlaceholders = () => {
    const protocolValue =
      (protocolSelect.value === 'ssh' || protocolSelect.value === 'telnet'
        ? protocolSelect.value
        : runtime.target.defaults.protocol) ?? 'telnet';
    hostInput.placeholder = runtime.target.defaults.host || runtime.target.placeholders.host || 'bbs.example.com';
    const fallbackPort =
      runtime.target.defaults.port || (protocolValue === 'ssh' ? '22' : protocolValue === 'telnet' ? '23' : '');
    portInput.placeholder = fallbackPort || runtime.target.placeholders.port || '23';
  };

  let lastAvailability = runtime.target.available;

  const refreshTarget = (announce = false) => {
    const previousAvailability = lastAvailability;

    runtime.target = resolveTarget();
    runtime.endpointElement.textContent = runtime.target.description;
    syncUsernameField();
    syncPasswordField();

    if (announce && runtime.target.available && !previousAvailability) {
      runtime.updateStatus('Disconnected', 'disconnected');
      updateTargetStatus();
    } else if (announce && !runtime.target.available && previousAvailability) {
      runtime.updateStatus('Target cleared', 'disconnected');
      setTargetStatusMessage('Terminal target cleared. Provide a host override to reconnect.', 'error');
    }
    lastAvailability = runtime.target.available;

    const overrides = loadTargetOverrides();
    protocolSelect.value = overrides.protocol ?? runtime.target.protocol ?? runtime.target.defaults.protocol;
    hostInput.value = overrides.host ?? runtime.target.host ?? runtime.target.defaults.host ?? '';
    portInput.value = overrides.port ?? runtime.target.port ?? runtime.target.defaults.port ?? '';

    updateFormPlaceholders();
    updateTargetStatus();

    if (!runtime.target.available) {
      if (announce && hostInput) {
        hostInput.focus();
      }
      setEntryStatus('No server target configured. Use the control bar to add connection details.', 'error');
    } else if (!runtime.connected && !runtime.connecting) {
      setEntryStatus(entryInstructions, 'muted');
    }

    updateConnectAvailability();
  };

  runtime.updateStatus('Disconnected', 'disconnected');
  refreshTarget(false);
  if (!runtime.socketUrl) {
    runtime.updateStatus('Bridge unavailable', 'disconnected');
    updateConnectAvailability();
    setEntryStatus('Bridge unavailable. Buffer stays queued until the service returns.', 'error');
    updateEntryControls();
  }

  for (const button of connectButtons) {
    button.addEventListener('click', () => {
      if (runtime.connected) {
        return;
      }

      const { overrides, errors } = collectOverridesFromInputs();
      if (errors.length > 0) {
        setTargetStatusMessage(errors.join(' '), 'error');
        return;
      }

      saveTargetOverrides(overrides);
      refreshTarget(false);

      if (!runtime.target.available) {
        setTargetStatusMessage('Cannot connect without a target host. Use the control bar to add overrides.', 'error');
        return;
      }

      const socketUrlText = runtime.socketUrl;
      if (!socketUrlText) {
        runtime.updateStatus('Bridge unavailable', 'disconnected');
        setEntryStatus('Bridge unavailable. Buffer stays queued until the service returns.', 'error');
        updateEntryControls();
        return;
      }
      const username = runtime.usernameInput.value.trim();
      const passwordValue = runtime.passwordInput.disabled ? '' : runtime.passwordInput.value;
      if (!username) {
        runtime.updateStatus('Username required', 'disconnected');
        setEntryStatus('Enter a username before sending buffered commands.', 'error');
        return;
      }
      runtime.updateStatus('Connecting…', 'connecting');
      runtime.connecting = true;
      setConnectButtonsDisabled(true);
      setEntryStatus('Connecting to the bridge… buffered commands will send once ready.', 'muted');
      updateEntryControls();
      try {
        const socketUrl = new URL(socketUrlText);
        socketUrl.searchParams.set('protocol', runtime.target.protocol);
        if (runtime.target.host) {
          socketUrl.searchParams.set('host', runtime.target.host);
        } else {
          socketUrl.searchParams.delete('host');
        }
        if (runtime.target.port) {
          socketUrl.searchParams.set('port', runtime.target.port);
        } else {
          socketUrl.searchParams.delete('port');
        }
        if (username) {
          socketUrl.searchParams.set('username', username);
        } else {
          socketUrl.searchParams.delete('username');
        }
        if (passwordValue) {
          socketUrl.searchParams.set('password', passwordValue);
        } else {
          socketUrl.searchParams.delete('password');
        }
        const socket = new WebSocket(socketUrl.toString());
        socket.binaryType = 'arraybuffer';

        runtime.socket = socket;
        runtime.binaryDecoder = new TextDecoder();
        runtime.introSilenced = true;
        runtime.introBuffer = '';
        socket.addEventListener('open', () => {
          markBridgeActivity();
          ensureKeepAliveTimer();
          runtime.connecting = false;
          runtime.connected = true;
          runtime.updateStatus('Connected', 'connected');
          setDisconnectButtonsDisabled(false);
          focusCapture();
          updateConnectAvailability();
          setEntryStatus('Connected. Press Enter to forward the next line.', 'muted');
          updateEntryControls();
          resetLightPaletteAutoState();
        });
        socket.addEventListener('message', (event) => {
          markBridgeActivity();
          if (typeof event.data === 'string') {
            const pending = runtime.binaryDecoder.decode();
            if (pending) {
              runtime.appendLine(pending, 'incoming');
            }
            runtime.appendLine(event.data, 'incoming');
          } else if (event.data instanceof ArrayBuffer) {
            const decoded = runtime.binaryDecoder.decode(event.data, { stream: true });
            if (decoded) {
              runtime.appendLine(decoded, 'incoming');
            }
          }
        });
        socket.addEventListener('close', (event) => {
          stopKeepAliveTimer();
          const remainder = runtime.binaryDecoder.decode();
          if (remainder) {
            runtime.appendLine(remainder, 'incoming');
          }
          runtime.connecting = false;
          runtime.connected = false;
          runtime.socket = null;
          runtime.introSilenced = true;
          runtime.introBuffer = '';
          setDisconnectButtonsDisabled(true);
          runtime.updateStatus('Disconnected', 'disconnected');
          refreshTarget(false);
          updateConnectAvailability();
          setEntryStatus('Disconnected. Buffer stays queued until you reconnect.', 'muted');
          updateEntryControls();
          resetLightPaletteAutoState();
        });
        socket.addEventListener('error', () => {
          stopKeepAliveTimer();
          runtime.updateStatus('Connection error', 'disconnected');
          runtime.introSilenced = true;
          runtime.introBuffer = '';
          setEntryStatus('Bridge error. Commands will resume after reconnecting.', 'error');
        });
      } catch (error) {
        runtime.connecting = false;
        runtime.connected = false;
        runtime.socket = null;
        setDisconnectButtonsDisabled(true);
        runtime.updateStatus('Connection failed', 'disconnected');
        console.error('Terminal connection failed', error);
        updateConnectAvailability();
        setEntryStatus('Connection failed. Buffer kept for your next attempt.', 'error');
        updateEntryControls();
      }
    });
  }

  targetForm.addEventListener('submit', (event) => {
    event.preventDefault();

    const { overrides, errors } = collectOverridesFromInputs();
    if (errors.length > 0) {
      setTargetStatusMessage(errors.join(' '), 'error');
      return;
    }

    const previousSignature = JSON.stringify(runtime.target.overridesApplied);
    saveTargetOverrides(overrides);
    refreshTarget(true);
    const currentSignature = JSON.stringify(runtime.target.overridesApplied);
    if (previousSignature === currentSignature) {
      setTargetStatusMessage('Terminal target overrides unchanged.', 'muted');
    }
  });

  targetResetButton.addEventListener('click', () => {
    clearTargetOverrides();
    refreshTarget(true);
  });

  protocolSelect.addEventListener('change', () => {
    updateFormPlaceholders();
  });

  const requestDisconnect = (reason?: string): boolean => {
    const socket = runtime.socket;
    if (!socket) {
      return false;
    }

    stopKeepAliveTimer();
    const closeReason = reason && reason.trim() ? reason : 'Client closed';
    let statusApplied = false;

    const sendDisconnectSequence = (value: string): boolean => {
      if (!socket || socket.readyState !== WebSocket.OPEN) {
        return false;
      }

      try {
        socket.send(textEncoder.encode(value));
        markBridgeActivity();
        return true;
      } catch (error) {
        console.warn('Failed to send disconnect sequence', error);
        return false;
      }
    };

    if (socket.readyState === WebSocket.OPEN) {
      runtime.updateStatus('Disconnecting…', 'connecting');
      setDisconnectButtonsDisabled(true);
      runtime.connected = false;
      runtime.connecting = true;
      runtime.updateConnectAvailability?.();
      setEntryStatus('Disconnect requested. Buffer stays available while we close the bridge.', 'muted');
      updateEntryControls();
      statusApplied = true;

      const modeSent = sendDisconnectSequence('/mode command\r');
      const exitSent = modeSent && sendDisconnectSequence('exit\r');

      if (modeSent && exitSent) {
        if (typeof window !== 'undefined') {
          window.setTimeout(() => {
            if (socket.readyState === WebSocket.OPEN) {
              try {
                socket.close(1000, closeReason);
              } catch (error) {
                console.warn('Failed to close terminal socket after graceful disconnect attempt', error);
              }
            }
          }, 1500);
        }
        return true;
      }
    }

    try {
      socket.close(1000, closeReason);
    } catch (error) {
      console.warn('Failed to close terminal socket', error);
    }

    if (!statusApplied) {
      setEntryStatus('Disconnect requested. Buffer stays available while we close the bridge.', 'muted');
      updateEntryControls();
    }

    return true;
  };

  runtime.requestDisconnect = requestDisconnect;

  for (const button of disconnectButtons) {
    button.addEventListener('click', () => {
      requestDisconnect();
    });
  }

  const focusCapture = () => {
    const target = runtime.captureElement;
    try {
      target.focus({ preventScroll: true });
    } catch (error) {
      target.focus();
    }

    try {
      const position = target.value.length;
      target.setSelectionRange(position, position);
    } catch (error) {
      // Ignore selection updates in environments that do not support setSelectionRange.
    }
  };

  focusButton.addEventListener('click', () => {
    focusCapture();
  });

  viewport.addEventListener('click', () => {
    focusCapture();
  });

  runtime.captureElement.addEventListener('focus', () => {
    runtime.viewport.classList.add('terminal__viewport--focused');
    runtime.entryElement.classList.add('terminal__entry--focused');
  });

  runtime.captureElement.addEventListener('blur', () => {
    runtime.viewport.classList.remove('terminal__viewport--focused');
    runtime.entryElement.classList.remove('terminal__entry--focused');
  });

  function setEntryStatus(message: string, tone: 'default' | 'muted' | 'error' = 'default') {
    let displayMessage = message;
    if (runtime.mobilePlatform && displayMessage) {
      const lower = displayMessage.toLowerCase();
      const captchaIndex = lower.indexOf('captcha');
      if (captchaIndex > 0) {
        displayMessage = displayMessage.slice(captchaIndex).replace(/^\s+/, '');
      }
    }

    runtime.entryStatusElement.textContent = displayMessage;
    runtime.entryStatusElement.classList.remove('terminal__entry-status--muted', 'terminal__entry-status--error');
    if (tone === 'muted') {
      runtime.entryStatusElement.classList.add('terminal__entry-status--muted');
    } else if (tone === 'error') {
      runtime.entryStatusElement.classList.add('terminal__entry-status--error');
    }
  }

  function normaliseBufferValue(value: string): string {
    return value.replace(/\r\n?|\n/g, '\n');
  }

  function isSocketOpen(): boolean {
    return Boolean(runtime.socket && runtime.socket.readyState === WebSocket.OPEN);
  }

  function updateEntryControls() {}

  function sendTextPayload(rawValue: string): boolean {
    if (!rawValue) {
      return false;
    }

    if (!isSocketOpen()) {
      setEntryStatus('Connect the bridge before sending commands.', 'error');
      updateEntryControls();
      return false;
    }

    const payload = normaliseLineBreaks(rawValue);
    if (!payload) {
      return false;
    }

    try {
      runtime.socket?.send(textEncoder.encode(payload));
      markBridgeActivity();
      return true;
    } catch (error) {
      console.warn('Failed to send terminal payload', error);
      setEntryStatus('Failed to send the command to the bridge. Try again.', 'error');
      return false;
    }
  }

  const maybeSendLightModePaletteCommand = () => {
    if (currentTheme !== 'light') {
      return;
    }
    if (paletteAutoCommandSent) {
      return;
    }

    paletteAutoCommandSent = true;
    const sentPalette = sendTextPayload('/palette adwaita\n');
    if (!sentPalette) {
      paletteAutoCommandSent = false;
      syncLightPaletteOverride();
      return;
    }

    setEntryStatus('Applied the Adwaita palette for light mode readability.', 'muted');
    applyLightPaletteOverride(false);
    applyPaletteDarkText(true);
  };

  const handleUserLineSent = (value: string) => {
    if (!value || !value.trim()) {
      return;
    }

    maybeSendLightModePaletteCommand();

    const trimmed = value.trim();
    if (!trimmed) {
      return;
    }

    registerOutgoingEchoCandidate(trimmed);

    const paletteMatch = trimmed.match(/^\/?palette\s+(.*)$/i);
    if (!paletteMatch) {
      return;
    }

    const paletteName = paletteMatch[1]?.trim().split(/\s+/u, 1)[0]?.toLowerCase() ?? '';
    if (!paletteName) {
      applyPaletteDarkText(false);
      return;
    }

    if (palettesRequiringDarkText.has(paletteName)) {
      applyPaletteDarkText(true);
    } else {
      applyPaletteDarkText(false);
    }
  };

  function flushNextBufferedLine(allowBlank = false, flushAll = false): boolean {
    const buffered = normaliseBufferValue(runtime.captureElement.value);

    if (!buffered) {
      if (!allowBlank) {
        setEntryStatus('Buffer is empty. Type a command first or press Enter to send a blank line.', 'muted');
        return false;
      }

      const sentBlank = sendTextPayload('\n');
      if (!sentBlank) {
        return false;
      }

      setEntryStatus('Sent a blank line to the bridge.', 'default');
      handleUserLineSent('');
      updateEntryControls();
      scheduleEntryResize();
      return true;
    }

    let remainder = '';
    const linesToSend: string[] = [];

    if (flushAll) {
      linesToSend.push(...buffered.split('\n'));
    } else {
      const newlineIndex = buffered.indexOf('\n');
      if (newlineIndex === -1) {
        linesToSend.push(buffered);
      } else {
        linesToSend.push(buffered.slice(0, newlineIndex));
        remainder = buffered.slice(newlineIndex + 1);
      }
    }

    if (flushAll) {
      remainder = '';
    }

    let sentCount = 0;
    for (const line of linesToSend) {
      const sent = sendTextPayload(`${line}\n`);
      if (!sent) {
        const unsentLines = linesToSend.slice(sentCount).join('\n');
        const newBuffer = flushAll
          ? [unsentLines, remainder].filter(Boolean).join('\n')
          : [line, remainder].filter(Boolean).join('\n');
        runtime.captureElement.value = newBuffer;
        scheduleEntryResize();
        try {
          const position = runtime.captureElement.value.length;
          runtime.captureElement.setSelectionRange(position, position);
        } catch (error) {
          // Ignore selection errors
        }
        runtime.captureElement.focus();
        updateEntryControls();
        return false;
      }

      handleUserLineSent(line);
      sentCount += 1;
    }

    runtime.captureElement.value = remainder;
    scheduleEntryResize();
    try {
      const position = runtime.captureElement.value.length;
      runtime.captureElement.setSelectionRange(position, position);
    } catch (error) {
      // Ignore selection errors
    }
    runtime.captureElement.focus();

    if (flushAll && linesToSend.length > 1) {
      setEntryStatus(`Sent ${linesToSend.length} lines to the bridge.`, 'default');
    } else if (linesToSend[0]) {
      setEntryStatus('Sent the next line to the bridge.', 'default');
    } else {
      setEntryStatus('Sent a blank line to the bridge.', 'default');
    }

    updateEntryControls();
    scheduleEntryResize();
    return true;
  }

    const hasMultipleBufferedLines = () =>
      normaliseBufferValue(runtime.captureElement.value).includes('\n');

    const LOCAL_EDITING_KEYS = new Set([
      'ArrowUp',
      'ArrowDown',
      'ArrowLeft',
      'ArrowRight',
      'Home',
      'End',
      'PageUp',
      'PageDown',
      'Delete',
      'Insert'
    ]);

    const insertTabCharacter = (target: HTMLTextAreaElement) => {
      const start = target.selectionStart ?? target.value.length;
      const end = target.selectionEnd ?? target.value.length;
      const before = target.value.slice(0, start);
      const after = target.value.slice(end);
      target.value = `${before}\t${after}`;
      try {
        const nextPosition = start + 1;
        target.setSelectionRange(nextPosition, nextPosition);
      } catch (error) {
        // Ignore selection errors when environments do not support setSelectionRange
      }
      updateEntryControls();
      scheduleEntryResize();
    };

    const isEditingMultilineBuffer = () => {
      const target = runtime.captureElement;
      const value = target.value;
      if (!value) {
        return false;
      }

      if (value.includes('\n')) {
        return true;
      }

      const selectionStart = target.selectionStart;
      const selectionEnd = target.selectionEnd;

      if (typeof selectionStart !== 'number' || typeof selectionEnd !== 'number') {
        return false;
      }

      const caretAtEnd = selectionStart === value.length && selectionEnd === value.length;
      return !caretAtEnd;
    };

    runtime.captureElement.addEventListener('keydown', (event) => {
      const editingBuffer = isEditingMultilineBuffer();

      if (event.key === 'Enter') {
        if ((event.ctrlKey || event.metaKey) && !event.shiftKey && !event.altKey) {
          event.preventDefault();
          const flushAll = editingBuffer || hasMultipleBufferedLines();
          flushNextBufferedLine(true, flushAll);
          return;
        }

        if (event.altKey || event.metaKey || event.shiftKey || editingBuffer) {
          return;
        }

        event.preventDefault();
        flushNextBufferedLine(true);
        return;
      }

      if (editingBuffer && !event.ctrlKey && !event.metaKey) {
        if (event.key === 'Tab') {
          event.preventDefault();
          insertTabCharacter(runtime.captureElement);
          return;
        }

        if (LOCAL_EDITING_KEYS.has(event.key)) {
          return;
        }
      }

      if (event.key === 'Backspace') {
        const target = event.currentTarget as HTMLTextAreaElement;
        const selectionStart = target.selectionStart;
        const selectionEnd = target.selectionEnd;
        const hasSelection =
          typeof selectionStart === 'number' &&
          typeof selectionEnd === 'number' &&
          selectionStart !== selectionEnd;
        const caretBeyondStart = typeof selectionStart === 'number' && selectionStart > 0;

        if (hasSelection || caretBeyondStart) {
          return;
        }

        if (
          (selectionStart === null || selectionEnd === null) &&
          target.value.length > 0
        ) {
          return;
        }
      }

      let payload = '';
      if (event.ctrlKey && event.key.length === 1) {
        const upper = event.key.toUpperCase();
        const code = upper.charCodeAt(0);
        if (code >= 65 && code <= 90) {
          payload = String.fromCharCode(code - 64);
        }
      } else if (keySequences[event.key]) {
        payload = keySequences[event.key];
      }

      if (!payload) {
        return;
      }

      if (!isSocketOpen()) {
        if (event.key === 'Tab') {
          event.preventDefault();
          insertTabCharacter(runtime.captureElement);
          return;
        }
        return;
      }

      if (sendTextPayload(payload)) {
        if (ARROW_KEY_NAMES.has(event.key)) {
          store.setServerScrolling(true);
          setTimeout(() => {
            store.setServerScrolling(false);
          }, 500);
          resetOutputScroll();
        }
        event.preventDefault();
      }
    });

    runtime.captureElement.addEventListener('beforeinput', (event) => {
      if (!runtime.mobilePlatform) {
        return;
      }
      const inputEvent = event as InputEvent;
      if (typeof inputEvent.inputType !== 'string') {
        return;
      }
      if (inputEvent.isComposing) {
        return;
      }
      if (inputEvent.inputType !== 'insertLineBreak') {
        return;
      }

      event.preventDefault();
      const flushAll = hasMultipleBufferedLines();
      flushNextBufferedLine(true, flushAll);
    });

    runtime.entryForm.addEventListener('submit', (event) => {
      event.preventDefault();
      const flushAll = hasMultipleBufferedLines();
      flushNextBufferedLine(false, flushAll);
    });

    runtime.captureElement.addEventListener('input', () => {
      updateEntryControls();
      scheduleEntryResize();
    });

    setEntryStatus(entryInstructions, 'muted');
    updateEntryControls();
    scheduleEntryResize();

  runtime.usernameInput.addEventListener('input', () => {
    updateConnectAvailability();
    persistIdentity();
  });

  runtime.disposeResources = () => {
    if (runtime.terminal) {
      runtime.terminal.dispose();
      runtime.terminal = null;
    }
    if (runtime.fitAddon) {
      runtime.fitAddon.dispose();
      runtime.fitAddon = null;
    }
    runtime.outputElement.classList.remove('terminal-chat__output--xterm');
    runtime.shellElement.classList.remove('terminal-chat--xterm-ready');
    runtime.outputElement.replaceChildren();
    detachThemeListener();
    applyLightPaletteOverride(false);
  };

  return runtime;
};

export const renderTerminal = (
  store: ChatStore,
  container: HTMLElement,
  options?: RenderTerminalOptions
): TerminalRuntime => {
  const controlsHost = options?.controlsHost ?? null;
  const themeHost = options?.themeHost ?? null;

  let runtime = runtimeMap.get(container);
  if (!runtime || runtime.controlsHost !== controlsHost || runtime.themeHost !== themeHost) {
    runtime?.disposeResources?.();
    runtime?.requestDisconnect('Rebuilding terminal controls');
    runtime = createRuntime(store, container, { controlsHost, themeHost });
    runtimeMap.set(container, runtime);
  }

  const datasetPlatform = container.dataset.mobilePlatform;
  if (datasetPlatform && isMobilePlatform(datasetPlatform)) {
    runtime.mobilePlatform = datasetPlatform;
  }

  runtime.target = resolveTarget();
  runtime.endpointElement.textContent = runtime.target.description;
  if (!runtime.connected) {
    runtime.updateConnectAvailability?.();
  }

  runtime.updateViewportSizing?.();

  const state = store.snapshot();
  container.classList.toggle('terminal-chat--game', Boolean(state.activeGame));
  if (state.activeGame === 'alpha') {
    runtime.gameStatus.innerHTML =
      'Fly me to Alpha Centauri armed: connect the terminal, then follow the nav charts broadcast in the BBS feeds.';
    runtime.gameStatus.hidden = false;
  } else if (state.activeGame) {
    runtime.gameStatus.textContent = `Running game: ${state.activeGame}. Use the terminal to control it.`;
    runtime.gameStatus.hidden = false;
  } else {
    runtime.gameStatus.textContent = '';
    runtime.gameStatus.hidden = true;
  }

  return runtime;
};<|MERGE_RESOLUTION|>--- conflicted
+++ resolved
@@ -31,10 +31,6 @@
 const TARGET_STORAGE_KEY = 'chatter-terminal-target';
 const IDENTITY_STORAGE_KEY = 'chatter-terminal-identity';
 const ANSI_ESCAPE_SEQUENCE_PATTERN = /\u001b\[[0-9;?]*[ -\/]*[@-~]/gu;
-<<<<<<< HEAD
-=======
-const COLUMN_RESET_SEQUENCE = '\u001b[1G';
->>>>>>> 0db9c16e
 
 const stripAnsiSequences = (value: string): string => value.replace(ANSI_ESCAPE_SEQUENCE_PATTERN, '');
 
@@ -561,10 +557,6 @@
   lastStoredUsername: string;
   echoSuppressBuffer: string;
   echoSuppressActiveCandidate: string | null;
-<<<<<<< HEAD
-=======
-  xtermColumnResetPending: boolean;
->>>>>>> 0db9c16e
   appendLine: (text: string, kind?: TerminalLineKind) => void;
   updateStatus: (label: string, state: 'disconnected' | 'connecting' | 'connected') => void;
   updateConnectAvailability?: () => void;
@@ -1501,10 +1493,6 @@
     lastStoredUsername: '',
     echoSuppressBuffer: '',
     echoSuppressActiveCandidate: null,
-<<<<<<< HEAD
-=======
-    xtermColumnResetPending: true,
->>>>>>> 0db9c16e
     requestDisconnect: () => false,
     clearOutput: () => {
       runtime.xtermColumnResetPending = true;
@@ -2272,23 +2260,13 @@
         runtime.introSilenced = false;
         const filteredOutput = filterOutgoingEchoesFromChunk(output);
         if (filteredOutput) {
-<<<<<<< HEAD
           runtime.terminal.write(filteredOutput);
-=======
-          const preparedOutput = applyColumnResetToChunk(filteredOutput, runtime);
-          runtime.terminal.write(preparedOutput);
->>>>>>> 0db9c16e
         }
         return;
       }
       const filteredChunk = filterOutgoingEchoesFromChunk(chunk);
       if (filteredChunk) {
-<<<<<<< HEAD
         runtime.terminal.write(filteredChunk);
-=======
-        const preparedChunk = applyColumnResetToChunk(filteredChunk, runtime);
-        runtime.terminal.write(preparedChunk);
->>>>>>> 0db9c16e
       }
       return;
     }
@@ -2378,17 +2356,7 @@
         } else {
           const suppressEcho = shouldSuppressOutgoingEcho(buffer);
           if (suppressEcho) {
-<<<<<<< HEAD
             removeIncomingLineElement(lineElement);
-=======
-            if (lineElement && lineElement.isConnected) {
-              const parent = lineElement.parentElement;
-              if (parent) {
-                parent.removeChild(lineElement);
-              }
-              lastRenderedLine.delete(lineElement);
-            }
->>>>>>> 0db9c16e
             lineElement = null;
           } else {
             if (buffer || !lineElement) {
