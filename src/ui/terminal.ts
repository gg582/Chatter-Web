--- conflicted
+++ resolved
@@ -1150,21 +1150,12 @@
       valueToSend = inputEvent.data;
     } else {
       valueToSend = runtime.captureElement.value;
-<<<<<<< HEAD
     }
 
     if (valueToSend) {
       sendTextPayload(valueToSend);
     }
 
-=======
-    }
-
-    if (valueToSend) {
-      sendTextPayload(valueToSend);
-    }
-
->>>>>>> 1447baab
     clearCaptureValue();
   });
 
