--- conflicted
+++ resolved
@@ -573,7 +573,6 @@
     delete container.dataset.mobilePlatformLabel;
   }
 
-<<<<<<< HEAD
   const entryIntro = detectedLabel
       ? `Detected ${escapeHtml(detectedLabel)}. Queue commands in the dedicated entry and we\'ll keep arrows and Ctrl shortcuts flowing to the bridge.`
       : 'Queue commands in the dedicated entry to keep arrows and Ctrl shortcuts flowing straight to the bridge.';
@@ -583,15 +582,6 @@
 
   const entryStatusId = createEntryStatusId();
 
-=======
-    const entryIntro = detectedLabel
-      ? `Detected ${escapeHtml(detectedLabel)}. Queue commands in the dedicated entry and we\'ll keep arrows and Ctrl shortcuts flowing to the bridge.`
-      : 'Queue commands in the dedicated entry to keep arrows and Ctrl shortcuts flowing straight to the bridge.';
-
-    const entryInstructions =
-      'Type a command and press Enter or Send to forward the next line to the bridge. Shift+Enter adds a newline to the buffer.';
-
->>>>>>> 9bf81a7e
   container.innerHTML = `
     <section class="card card--terminal">
       <header class="terminal__header">
@@ -703,10 +693,7 @@
               data-terminal-entry-buffer
               rows="4"
               placeholder="${escapeHtml(entryInstructions)}"
-<<<<<<< HEAD
               aria-describedby="${entryStatusId}"
-=======
->>>>>>> 9bf81a7e
               autocomplete="off"
               autocorrect="off"
               autocapitalize="off"
@@ -717,7 +704,6 @@
             <button type="submit" data-terminal-entry-send>Send next line</button>
             <button type="button" data-terminal-entry-clear>Clear buffer</button>
           </div>
-<<<<<<< HEAD
           <p
             id="${entryStatusId}"
             class="terminal__entry-status"
@@ -725,9 +711,6 @@
             aria-live="polite"
             data-terminal-entry-status
           >${escapeHtml(entryInstructions)}</p>
-=======
-          <p class="terminal__entry-status" data-terminal-entry-status>${escapeHtml(entryInstructions)}</p>
->>>>>>> 9bf81a7e
         </form>
       </section>
       <p class="terminal__game" data-terminal-game></p>
@@ -788,7 +771,6 @@
       throw new Error('Failed to mount the web terminal.');
     }
 
-<<<<<<< HEAD
     const entryStatusNode = entryStatusElement;
     const entrySendControl = entrySendButton;
     const entryClearControl = entryClearButton;
@@ -800,15 +782,6 @@
     }
 
     captureElement.setAttribute('aria-describedby', entryStatusIdentifier);
-=======
-    const entryStatusNode = entryStatusElement as HTMLElement;
-    const entrySendControl = entrySendButton as HTMLButtonElement;
-    const entryClearControl = entryClearButton as HTMLButtonElement;
-
-  if (mobilePlatform && (!mobileForm || !mobileBuffer || !mobileSendButton || !mobileStatus || !mobileClearButton)) {
-    throw new Error('Failed to mount the mobile command buffer.');
-  }
->>>>>>> 9bf81a7e
 
   const runtime: TerminalRuntime = {
     socket: null,
@@ -1401,21 +1374,11 @@
   });
 
   const focusCapture = () => {
-<<<<<<< HEAD
     const target = runtime.captureElement;
     try {
       target.focus({ preventScroll: true });
     } catch (error) {
       target.focus();
-=======
-    if (runtime.mobilePlatform && runtime.mobileBuffer) {
-      try {
-        runtime.mobileBuffer.focus({ preventScroll: true });
-      } catch (error) {
-        runtime.mobileBuffer.focus();
-      }
-      return;
->>>>>>> 9bf81a7e
     }
 
     try {
@@ -1453,19 +1416,11 @@
       entryStatusNode.classList.add('terminal__entry-status--error');
     }
   }
-<<<<<<< HEAD
 
   function normaliseBufferValue(value: string): string {
     return value.replace(/\r\n?|\n/g, '\n');
   }
 
-=======
-
-  function normaliseBufferValue(value: string): string {
-    return value.replace(/\r\n?|\n/g, '\n');
-  }
-
->>>>>>> 9bf81a7e
   function isSocketOpen(): boolean {
     return Boolean(runtime.socket && runtime.socket.readyState === WebSocket.OPEN);
   }
