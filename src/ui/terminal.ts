import { ChatStore } from '../state/chatStore.js';
import { escapeHtml } from './helpers.js';

const runtimeMap = new WeakMap<HTMLElement, TerminalRuntime>();
const textEncoder = new TextEncoder();
const TARGET_STORAGE_KEY = 'chatter-terminal-target';

type TargetOverrides = {
  protocol?: 'telnet' | 'ssh';
  host?: string;
  port?: string;
};

const normaliseProtocolName = (value: string | undefined): 'telnet' | 'ssh' =>
  value === 'telnet' ? 'telnet' : 'ssh';

const loadTargetOverrides = (): TargetOverrides => {
  if (typeof window === 'undefined' || typeof window.localStorage === 'undefined') {
    return {};
  }

  try {
    const raw = window.localStorage.getItem(TARGET_STORAGE_KEY);
    if (!raw) {
      return {};
    }
    const parsed = JSON.parse(raw) as Partial<TargetOverrides>;
    const overrides: TargetOverrides = {};

    if (typeof parsed.protocol === 'string') {
      const protocol = parsed.protocol.trim().toLowerCase();
      if (protocol === 'telnet' || protocol === 'ssh') {
        overrides.protocol = protocol;
      }
    }

    if (typeof parsed.host === 'string') {
      const host = parsed.host.trim();
      if (host) {
        overrides.host = host;
      }
    }

    if (typeof parsed.port === 'string') {
      const port = parsed.port.trim();
      if (port) {
        overrides.port = port;
      }
    }

    return overrides;
  } catch (error) {
    console.warn('Failed to read terminal target overrides', error);
    return {};
  }
};

const saveTargetOverrides = (overrides: TargetOverrides) => {
  if (typeof window === 'undefined' || typeof window.localStorage === 'undefined') {
    return;
  }

  const payload: TargetOverrides = {};

  if (overrides.protocol === 'telnet' || overrides.protocol === 'ssh') {
    payload.protocol = overrides.protocol;
  }

  if (typeof overrides.host === 'string' && overrides.host.trim()) {
    payload.host = overrides.host.trim();
  }

  if (typeof overrides.port === 'string' && overrides.port.trim()) {
    payload.port = overrides.port.trim();
  }

  if (!payload.protocol && !payload.host && !payload.port) {
    window.localStorage.removeItem(TARGET_STORAGE_KEY);
    return;
  }

  window.localStorage.setItem(TARGET_STORAGE_KEY, JSON.stringify(payload));
};

const clearTargetOverrides = () => {
  if (typeof window === 'undefined' || typeof window.localStorage === 'undefined') {
    return;
  }
  window.localStorage.removeItem(TARGET_STORAGE_KEY);
};

const readRuntimeConfig = () => {
  if (typeof window === 'undefined') {
    return undefined;
  }
  return window.__CHATTER_CONFIG__;
};

type TerminalTarget = {
  available: boolean;
  description: string;
  host: string;
  port: string;
  protocol: 'telnet' | 'ssh';
  defaultUsername: string;
  overridesApplied: { host: boolean; port: boolean; protocol: boolean };
  defaults: { host: string; port: string; protocol: 'telnet' | 'ssh'; username: string };
  placeholders: { host: string; port: string };
};

const resolveTarget = (): TerminalTarget => {
  const config = readRuntimeConfig();
  const overrides = loadTargetOverrides();

  const defaultProtocol = normaliseProtocolName(
    typeof config?.bbsProtocol === 'string' ? config.bbsProtocol.trim().toLowerCase() : undefined
  );
  const configuredHost = typeof config?.bbsHost === 'string' ? config.bbsHost.trim() : '';
  const configuredHostDefault =
    typeof config?.bbsHostDefault === 'string' ? config.bbsHostDefault.trim() : '';
  const defaultHost = configuredHost || configuredHostDefault;
  const configuredPort = typeof config?.bbsPort === 'string' ? config.bbsPort.trim() : '';
  const configuredPortDefault =
    typeof config?.bbsPortDefault === 'string' ? config.bbsPortDefault.trim() : '';
  const defaultPort = configuredPort || configuredPortDefault;
  const defaultUsername = typeof config?.bbsSshUser === 'string' ? config.bbsSshUser.trim() : '';
  const configuredHostPlaceholder =
    typeof config?.bbsHostPlaceholder === 'string' ? config.bbsHostPlaceholder.trim() : '';

  const protocol = normaliseProtocolName(overrides.protocol ?? defaultProtocol);
  const host = (overrides.host ?? defaultHost ?? '').trim();
  const port = (overrides.port ?? defaultPort ?? '').trim();

  const overridesApplied = {
    protocol: typeof overrides.protocol === 'string' && overrides.protocol !== defaultProtocol,
    host: typeof overrides.host === 'string' && overrides.host !== defaultHost,
    port: typeof overrides.port === 'string' && overrides.port !== defaultPort
  };

  const defaults = {
    host: defaultHost,
    port: defaultPort,
    protocol: defaultProtocol,
    username: defaultUsername
  };

  const hostPlaceholder = configuredHostPlaceholder || defaultHost || 'bbs.example.com';
  const portPlaceholder = defaultPort || (defaultProtocol === 'ssh' ? '22' : '23');

  const descriptorParts: string[] = [protocol.toUpperCase()];
  if (host) {
    const displayPort = port || defaultPort || (protocol === 'ssh' ? '22' : '23');
    descriptorParts.push(displayPort ? `${host}:${displayPort}` : host);
  }
  if (overridesApplied.host || overridesApplied.port || overridesApplied.protocol) {
    descriptorParts.push('· custom target');
  }

  const description = descriptorParts.join(' ');
  return {
    available: Boolean(host),
    description,
    host,
    port,
    protocol,
    defaultUsername,
    overridesApplied,
    defaults,
    placeholders: {
      host: hostPlaceholder,
      port: portPlaceholder
    }
  };
};

const resolveSocketUrl = (container: HTMLElement): string | null => {
  if (typeof window === 'undefined') {
    return null;
  }

  const path = container.dataset.terminalPath ?? '/terminal';
  const trimmedPath = path.trim() || '/terminal';
  const safePath = trimmedPath.startsWith('/') ? trimmedPath : `/${trimmedPath}`;
  const scheme = window.location.protocol === 'https:' ? 'wss' : 'ws';
  const host = window.location.host;
  return `${scheme}://${host}${safePath}`;
};

const keySequences: Record<string, string> = {
  Enter: '\r',
  Backspace: '\u0008',
  Tab: '\t',
  Escape: '\u001b',
  ArrowUp: '\u001b[A',
  ArrowDown: '\u001b[B',
  ArrowRight: '\u001b[C',
  ArrowLeft: '\u001b[D',
  Home: '\u001b[H',
  End: '\u001b[F',
  PageUp: '\u001b[5~',
  PageDown: '\u001b[6~',
  Delete: '\u001b[3~',
  Insert: '\u001b[2~'
};

type TerminalLineKind = 'info' | 'error' | 'incoming' | 'outgoing';

type TerminalRuntime = {
  socket: WebSocket | null;
  statusElement: HTMLElement;
  indicatorElement: HTMLElement;
  outputElement: HTMLElement;
  captureElement: HTMLTextAreaElement;
  connectButton: HTMLButtonElement;
  disconnectButton: HTMLButtonElement;
  focusButton: HTMLButtonElement;
  viewport: HTMLElement;
  gameStatus: HTMLElement;
  endpointElement: HTMLElement;
  usernameInput: HTMLInputElement;
  usernameField: HTMLElement;
  optionsElement: HTMLDetailsElement;
  binaryDecoder: TextDecoder;
  connected: boolean;
  connecting: boolean;
  socketUrl: string | null;
  target: TerminalTarget;
  incomingBuffer: string;
  incomingLineElement: HTMLPreElement | null;
  appendLine: (text: string, kind?: TerminalLineKind) => void;
  updateStatus: (label: string, state: 'disconnected' | 'connecting' | 'connected') => void;
  updateConnectAvailability?: () => void;
};

type AnsiState = {
  color: string | null;
  background: string | null;
  bold: boolean;
};

const ANSI_FOREGROUND_COLOR_MAP: Record<number, string> = {
  30: '#1f2937',
  31: '#f87171',
  32: '#34d399',
  33: '#facc15',
  34: '#60a5fa',
  35: '#c084fc',
  36: '#22d3ee',
  37: '#f8fafc',
  90: '#94a3b8',
  91: '#fda4af',
  92: '#86efac',
  93: '#fde68a',
  94: '#93c5fd',
  95: '#f9a8d4',
  96: '#67e8f9',
  97: '#ffffff'
};

const ANSI_BACKGROUND_COLOR_MAP: Record<number, string> = {
  40: 'rgba(15, 23, 42, 0.85)',
  41: 'rgba(248, 113, 113, 0.35)',
  42: 'rgba(74, 222, 128, 0.35)',
  43: 'rgba(250, 204, 21, 0.35)',
  44: 'rgba(96, 165, 250, 0.35)',
  45: 'rgba(192, 132, 252, 0.35)',
  46: 'rgba(34, 211, 238, 0.35)',
  47: 'rgba(248, 250, 252, 0.18)',
  100: 'rgba(148, 163, 184, 0.35)',
  101: 'rgba(248, 180, 198, 0.35)',
  102: 'rgba(187, 247, 208, 0.35)',
  103: 'rgba(254, 243, 199, 0.35)',
  104: 'rgba(191, 219, 254, 0.35)',
  105: 'rgba(252, 207, 229, 0.35)',
  106: 'rgba(165, 243, 252, 0.35)',
  107: 'rgba(248, 250, 252, 0.28)'
};

const ANSI_PATTERN = /\u001b\[([0-9;]*)([A-Za-z])/g;

const createAnsiFragment = (line: string): DocumentFragment => {
  const fragment = document.createDocumentFragment();
  const state: AnsiState = { color: null, background: null, bold: false };
  let lastIndex = 0;
  let match: RegExpExecArray | null;

  const pushSegment = (segment: string) => {
    if (!segment) {
      return;
    }
    if (!state.color && !state.background && !state.bold) {
      fragment.append(document.createTextNode(segment));
      return;
    }
    const span = document.createElement('span');
    span.textContent = segment;
    if (state.color) {
      span.style.color = state.color;
    }
    if (state.background) {
      span.style.backgroundColor = state.background;
    }
    if (state.bold) {
      span.style.fontWeight = '700';
    }
    fragment.append(span);
  };

  while ((match = ANSI_PATTERN.exec(line)) !== null) {
    const index = match.index;
    if (index > lastIndex) {
      pushSegment(line.slice(lastIndex, index));
    }
    lastIndex = ANSI_PATTERN.lastIndex;

    if (match[2] !== 'm') {
      continue;
    }

    const codes = match[1] ? match[1].split(';') : ['0'];

    for (const codeText of codes) {
      const code = Number.parseInt(codeText, 10);
      if (!Number.isFinite(code)) {
        continue;
      }
      if (code === 0) {
        state.color = null;
        state.background = null;
        state.bold = false;
        continue;
      }
      if (code === 1) {
        state.bold = true;
        continue;
      }
      if (code === 22) {
        state.bold = false;
        continue;
      }
      if (code === 39) {
        state.color = null;
        continue;
      }
      if (code === 49) {
        state.background = null;
        continue;
      }
      const foreground = ANSI_FOREGROUND_COLOR_MAP[code];
      if (foreground) {
        state.color = foreground;
        continue;
      }
      const background = ANSI_BACKGROUND_COLOR_MAP[code];
      if (background) {
        state.background = background;
        continue;
      }
    }
  }

  if (lastIndex < line.length) {
    pushSegment(line.slice(lastIndex));
  }

  return fragment;
};

const limitOutputLines = (output: HTMLElement, maxLines = 600) => {
  while (output.childElementCount > maxLines) {
    output.removeChild(output.firstElementChild as ChildNode);
  }
};

const describeKey = (event: KeyboardEvent): string => {
  if (event.ctrlKey && event.key.length === 1) {
    return `Ctrl+${event.key.toUpperCase()}`;
  }
  if (event.key === ' ') {
    return 'Space';
  }
  return event.key;
};

const normaliseLineBreaks = (value: string): string =>
  value.replace(/\r\n?|\n/g, '\r\n');

const createRuntime = (container: HTMLElement): TerminalRuntime => {
  const target = resolveTarget();
  const socketUrl = resolveSocketUrl(container);
  const hostPlaceholderText = target.placeholders.host || 'bbs.example.com';
  const portPlaceholderText =
    target.placeholders.port || (target.defaults.protocol === 'ssh' ? '22' : '23');

  container.innerHTML = `
    <section class="card card--terminal">
      <header class="terminal__header">
        <div>
          <h2>Terminal bridge</h2>
          <p class="card__description">
            Connect with the live board in a couple of taps. Protocol, host, and port come straight from the server
            defaults unless you store your own target.
          </p>
        </div>
        <div class="terminal__status">
          <span class="terminal__indicator" data-terminal-indicator></span>
          <span data-terminal-status>Disconnected</span>
        </div>
      </header>
      <div class="terminal__controls">
        <div class="terminal__controls-grid">
          <div class="terminal__endpoint">
            <span class="terminal__endpoint-label">Current target</span>
            <span class="terminal__endpoint-value" data-terminal-endpoint>${escapeHtml(target.description)}</span>
          </div>
          <label class="terminal__field terminal__field--inline" data-terminal-username-field>
            <span class="terminal__field-label">Username</span>
            <input
              type="text"
              data-terminal-username
              placeholder="Enter your handle (English letters only)"
              value="${escapeHtml(target.defaultUsername)}"
              autocomplete="off"
              autocapitalize="none"
              spellcheck="false"
            />
          </label>
          <p class="terminal__note terminal__note--muted">Use English letters, numbers, dots, underscores, or hyphens.</p>
        </div>
        <div class="terminal__controls-buttons">
          <button type="button" data-terminal-connect>Connect</button>
          <button type="button" data-terminal-disconnect disabled>Disconnect</button>
          <button type="button" data-terminal-focus>Focus terminal</button>
        </div>
      </div>
      <details class="terminal__options" data-terminal-options>
        <summary class="terminal__options-summary">
          <span>Connection settings</span>
        </summary>
        <div class="terminal__options-body">
          <form class="terminal__target-form" data-terminal-target-form>
            <p class="terminal__note terminal__note--muted" data-terminal-target-status></p>
            <div class="terminal__target-grid">
              <label class="terminal__field">
                <span class="terminal__field-label">Protocol</span>
                <select data-terminal-protocol>
                  <option value="telnet">Telnet</option>
                  <option value="ssh">SSH</option>
                </select>
              </label>
              <label class="terminal__field">
                <span class="terminal__field-label">Host</span>
                <input
                  type="text"
                  data-terminal-host
                  placeholder="${escapeHtml(hostPlaceholderText)}"
                  autocomplete="off"
                  autocapitalize="none"
                  autocorrect="off"
                  spellcheck="false"
                />
              </label>
              <label class="terminal__field">
                <span class="terminal__field-label">Port</span>
                <input
                  type="text"
                  data-terminal-port
                  placeholder="${escapeHtml(portPlaceholderText)}"
                  autocomplete="off"
                  autocorrect="off"
                  inputmode="numeric"
                  pattern="[0-9]*"
                />
              </label>
            </div>
            <div class="terminal__target-actions">
              <button type="submit">Save target</button>
              <button type="button" data-terminal-target-reset>Reset to server</button>
            </div>
          </form>
        </div>
      </details>
      <p class="terminal__note">
        Arrow keys, Tab, and Ctrl shortcuts reach the bridge. Tap Focus if the terminal stops listening.
      </p>
      <p class="terminal__note terminal__note--alpha">
        Need a refresher? The cheatsheet lists colourful ANSI cues for classic commands.
      </p>
      <div class="terminal__viewport" data-terminal-viewport>
        <div class="terminal__output" data-terminal-output></div>
      </div>
      <textarea
        class="terminal__capture"
        data-terminal-capture
        aria-label="Web terminal input"
        autocomplete="off"
        autocorrect="off"
        autocapitalize="off"
        spellcheck="false"
      ></textarea>
      <p class="terminal__game" data-terminal-game></p>
    </section>
  `;

  const statusElement = container.querySelector<HTMLElement>('[data-terminal-status]');
  const indicatorElement = container.querySelector<HTMLElement>('[data-terminal-indicator]');
  const outputElement = container.querySelector<HTMLElement>('[data-terminal-output]');
  const captureElement = container.querySelector<HTMLTextAreaElement>('[data-terminal-capture]');
  const connectButton = container.querySelector<HTMLButtonElement>('[data-terminal-connect]');
  const disconnectButton = container.querySelector<HTMLButtonElement>('[data-terminal-disconnect]');
  const focusButton = container.querySelector<HTMLButtonElement>('[data-terminal-focus]');
  const viewport = container.querySelector<HTMLElement>('[data-terminal-viewport]');
  const gameStatus = container.querySelector<HTMLElement>('[data-terminal-game]');
  const endpointElement = container.querySelector<HTMLElement>('[data-terminal-endpoint]');
  const usernameInput = container.querySelector<HTMLInputElement>('[data-terminal-username]');
  const usernameField = container.querySelector<HTMLElement>('[data-terminal-username-field]');
  const targetForm = container.querySelector<HTMLFormElement>('[data-terminal-target-form]');
  const protocolSelect = container.querySelector<HTMLSelectElement>('[data-terminal-protocol]');
  const hostInput = container.querySelector<HTMLInputElement>('[data-terminal-host]');
  const portInput = container.querySelector<HTMLInputElement>('[data-terminal-port]');
  const targetResetButton = container.querySelector<HTMLButtonElement>('[data-terminal-target-reset]');
  const targetStatus = container.querySelector<HTMLElement>('[data-terminal-target-status]');
  const optionsElement = container.querySelector<HTMLDetailsElement>('[data-terminal-options]');

  if (
    !statusElement ||
    !indicatorElement ||
    !outputElement ||
    !captureElement ||
    !connectButton ||
    !disconnectButton ||
    !focusButton ||
    !viewport ||
    !gameStatus ||
    !endpointElement ||
    !usernameInput ||
    !usernameField ||
    !targetForm ||
    !protocolSelect ||
    !hostInput ||
    !portInput ||
    !targetResetButton ||
    !targetStatus ||
    !optionsElement
  ) {
    throw new Error('Failed to mount the web terminal.');
  }

  const runtime: TerminalRuntime = {
    socket: null,
    statusElement,
    indicatorElement,
    outputElement,
    captureElement,
    connectButton,
    disconnectButton,
    focusButton,
    viewport,
    gameStatus,
    endpointElement,
    usernameInput,
    usernameField,
    optionsElement,
    binaryDecoder: new TextDecoder(),
    socketUrl: typeof socketUrl === 'string' && socketUrl.trim() ? socketUrl.trim() : null,
    target,
    connected: false,
    connecting: false,
    incomingBuffer: '',
    incomingLineElement: null,
    appendLine: (text: string, kind: TerminalLineKind = 'info') => {
      if (kind === 'incoming') {
        processIncomingChunk(text);
        return;
      }

      const lines = text.replace(/\r\n/g, '\n').split('\n');
      for (const line of lines) {
        const entry = document.createElement('pre');
        entry.className = `terminal__line terminal__line--${kind}`;
        entry.append(createAnsiFragment(line));
        runtime.outputElement.append(entry);
      }
      limitOutputLines(runtime.outputElement);
      if (runtime.incomingLineElement && !runtime.incomingLineElement.isConnected) {
        runtime.incomingLineElement = null;
        runtime.incomingBuffer = '';
      }
      runtime.outputElement.scrollTop = runtime.outputElement.scrollHeight;
    },
    updateStatus: (label, state) => {
      runtime.statusElement.textContent = label;
      runtime.indicatorElement.setAttribute('data-state', state);
    }
  };

  function ensureIncomingLine(): HTMLPreElement {
    if (runtime.incomingLineElement && runtime.incomingLineElement.isConnected) {
      return runtime.incomingLineElement;
    }

    const entry = document.createElement('pre');
    entry.className = 'terminal__line terminal__line--incoming';
    runtime.outputElement.append(entry);
    runtime.incomingLineElement = entry;
    limitOutputLines(runtime.outputElement);
    if (runtime.incomingLineElement && !runtime.incomingLineElement.isConnected) {
      runtime.incomingLineElement = null;
      runtime.incomingBuffer = '';
    }
    return entry;
  }

  function processIncomingChunk(chunk: string) {
    if (!chunk) {
      return;
    }

    let buffer = runtime.incomingBuffer;
    let lineElement = runtime.incomingLineElement;
    let needsRender = false;

    for (const char of chunk) {
      if (char === '\r') {
        const target = ensureIncomingLine();
        target.replaceChildren();
        buffer = '';
        lineElement = runtime.incomingLineElement;
        needsRender = false;
        continue;
      }

      if (char === '\n') {
        const target = ensureIncomingLine();
        if (buffer) {
          target.replaceChildren(createAnsiFragment(buffer));
        } else {
          target.replaceChildren();
        }
        buffer = '';
        lineElement = null;
        runtime.incomingBuffer = '';
        runtime.incomingLineElement = null;
        needsRender = false;
        continue;
      }

      if (char === '\u0008') {
        if (buffer) {
          buffer = buffer.slice(0, -1);
          needsRender = true;
        }
        continue;
      }

      buffer += char;
      needsRender = true;
    }

    if (needsRender) {
      const target = ensureIncomingLine();
      target.replaceChildren(createAnsiFragment(buffer));
      lineElement = target;
    }

    runtime.incomingBuffer = buffer;
    runtime.incomingLineElement = lineElement;
    runtime.outputElement.scrollTop = runtime.outputElement.scrollHeight;
  }

  const collectOverridesFromInputs = (): { overrides: TargetOverrides; errors: string[] } => {
    const protocolValue = protocolSelect.value.trim().toLowerCase();
    const hostValue = hostInput.value.trim();
    const portValue = portInput.value.trim();
    const errors: string[] = [];

    if (hostValue && (hostValue.length > 255 || /\s/.test(hostValue))) {
      errors.push('Host overrides cannot contain spaces and must be under 255 characters.');
    }

    if (portValue) {
      const parsedPort = Number.parseInt(portValue, 10);
      if (!Number.isFinite(parsedPort) || parsedPort <= 0 || parsedPort > 65_535) {
        errors.push('Port overrides must be a number between 1 and 65535.');
      }
    }

    const overrides: TargetOverrides = {};

    if ((protocolValue === 'ssh' || protocolValue === 'telnet') && protocolValue !== runtime.target.defaults.protocol) {
      overrides.protocol = protocolValue;
    }

    if (hostValue) {
      if (!runtime.target.defaults.host || hostValue !== runtime.target.defaults.host) {
        overrides.host = hostValue;
      }
    }

    if (portValue) {
      if (!runtime.target.defaults.port || portValue !== runtime.target.defaults.port) {
        overrides.port = portValue;
      }
    }

    return { overrides, errors };
  };

  const syncUsernameField = () => {
    runtime.usernameField.style.display = '';
    runtime.usernameInput.disabled = false;
    const placeholder =
      runtime.target.protocol === 'ssh'
        ? 'Enter your SSH username (English letters only)'
        : 'Enter your BBS handle (English letters only)';
    runtime.usernameInput.placeholder = placeholder;
    if (!runtime.usernameInput.value.trim() && runtime.target.defaultUsername) {
      runtime.usernameInput.value = runtime.target.defaultUsername;
    }
  };

  const hasUsername = () => runtime.usernameInput.value.trim().length > 0;

  const updateConnectAvailability = () => {
    if (runtime.connected || runtime.connecting) {
      runtime.connectButton.disabled = true;
      return;
    }
    runtime.connectButton.disabled = !runtime.target.available || !runtime.socketUrl || !hasUsername();
  };
  runtime.updateConnectAvailability = updateConnectAvailability;

  const setTargetStatusMessage = (message: string, variant: 'default' | 'muted' | 'error' = 'default') => {
    targetStatus.textContent = message;
    targetStatus.classList.remove('terminal__note--muted', 'terminal__note--error');
    if (variant === 'muted') {
      targetStatus.classList.add('terminal__note--muted');
    } else if (variant === 'error') {
      targetStatus.classList.add('terminal__note--error');
    }
  };

  const updateTargetStatus = () => {
    if (!targetStatus) {
      return;
    }

    if (runtime.target.overridesApplied.host || runtime.target.overridesApplied.port || runtime.target.overridesApplied.protocol) {
      setTargetStatusMessage(
        'Manual overrides are active in this browser. Clear the fields to enjoy the server defaults again.',
        'muted'
      );
      return;
    }

    if (runtime.target.defaults.host) {
      const portLabel =
        runtime.target.defaults.port ||
        (runtime.target.defaults.protocol === 'ssh' ? '22' : runtime.target.defaults.protocol === 'telnet' ? '23' : '');
      const hostLabel = portLabel ? `${runtime.target.defaults.host}:${portLabel}` : runtime.target.defaults.host;
      setTargetStatusMessage(`Server target ${hostLabel} is ready to dial.`, 'muted');
      return;
    }

    setTargetStatusMessage('No server target configured yet. Enter a host to connect straight from the lounge.', 'muted');
  };

  const updateFormPlaceholders = () => {
    const protocolValue =
      (protocolSelect.value === 'ssh' || protocolSelect.value === 'telnet'
        ? protocolSelect.value
        : runtime.target.defaults.protocol) ?? 'telnet';
    hostInput.placeholder = runtime.target.defaults.host || runtime.target.placeholders.host || 'bbs.example.com';
    const fallbackPort =
      runtime.target.defaults.port || (protocolValue === 'ssh' ? '22' : protocolValue === 'telnet' ? '23' : '');
    portInput.placeholder = fallbackPort || runtime.target.placeholders.port || '23';
  };

  let lastAvailability = runtime.target.available;

  const refreshTarget = (announce = false) => {
    const previousAvailability = lastAvailability;

    runtime.target = resolveTarget();
    runtime.endpointElement.textContent = runtime.target.description;
    syncUsernameField();

    if (announce && runtime.target.available && !previousAvailability) {
      runtime.updateStatus('Disconnected', 'disconnected');
      updateTargetStatus();
    } else if (announce && !runtime.target.available && previousAvailability) {
      runtime.updateStatus('Target cleared', 'disconnected');
      setTargetStatusMessage('Terminal target cleared. Provide a host override to reconnect.', 'error');
    }
    lastAvailability = runtime.target.available;

    const overrides = loadTargetOverrides();
    protocolSelect.value = overrides.protocol ?? runtime.target.protocol ?? runtime.target.defaults.protocol;
    hostInput.value = overrides.host ?? runtime.target.host ?? runtime.target.defaults.host ?? '';
    portInput.value = overrides.port ?? runtime.target.port ?? runtime.target.defaults.port ?? '';

    updateFormPlaceholders();
    updateTargetStatus();

    if (!runtime.target.available) {
      runtime.optionsElement.open = true;
    }

    updateConnectAvailability();
  };

  runtime.updateStatus('Disconnected', 'disconnected');
  refreshTarget(false);
  if (!runtime.socketUrl) {
    runtime.updateStatus('Bridge unavailable', 'disconnected');
    updateConnectAvailability();
  }

  connectButton.addEventListener('click', () => {
    if (runtime.connected) {
      return;
    }

    const { overrides, errors } = collectOverridesFromInputs();
    if (errors.length > 0) {
      setTargetStatusMessage(errors.join(' '), 'error');
      return;
    }

    saveTargetOverrides(overrides);
    refreshTarget(false);

    if (!runtime.target.available) {
      setTargetStatusMessage(
        'Cannot connect without a target host. Expand Connection options to save overrides or configure the server.',
        'error'
      );
      return;
    }
    const socketUrlText = runtime.socketUrl;
    if (!socketUrlText) {
      runtime.updateStatus('Bridge unavailable', 'disconnected');
      return;
    }
    const username = runtime.usernameInput.value.trim();
    if (!username) {
      runtime.updateStatus('Username required', 'disconnected');
      return;
    }
    runtime.updateStatus('Connecting…', 'connecting');
    runtime.connecting = true;
    runtime.connectButton.disabled = true;
    try {
      const socketUrl = new URL(socketUrlText);
      socketUrl.searchParams.set('protocol', runtime.target.protocol);
      if (runtime.target.host) {
        socketUrl.searchParams.set('host', runtime.target.host);
      } else {
        socketUrl.searchParams.delete('host');
      }
      if (runtime.target.port) {
        socketUrl.searchParams.set('port', runtime.target.port);
      } else {
        socketUrl.searchParams.delete('port');
      }
      if (username) {
        socketUrl.searchParams.set('username', username);
      } else {
        socketUrl.searchParams.delete('username');
      }
      const socket = new WebSocket(socketUrl.toString());
      socket.binaryType = 'arraybuffer';
      runtime.socket = socket;
      runtime.binaryDecoder = new TextDecoder();
      socket.addEventListener('open', () => {
        runtime.connecting = false;
        runtime.connected = true;
        runtime.updateStatus('Connected', 'connected');
        runtime.disconnectButton.disabled = false;
        focusCapture();
        updateConnectAvailability();
      });
      socket.addEventListener('message', (event) => {
        if (typeof event.data === 'string') {
          const pending = runtime.binaryDecoder.decode();
          if (pending) {
            runtime.appendLine(pending, 'incoming');
          }
          runtime.appendLine(event.data, 'incoming');
        } else if (event.data instanceof ArrayBuffer) {
<<<<<<< HEAD
          const decoded = runtime.binaryDecoder.decode(event.data, { stream: true });
=======
          const decoded = runtime.binaryDecoder.decode(new Uint8Array(event.data), { stream: true });
>>>>>>> ce392cad
          if (decoded) {
            runtime.appendLine(decoded, 'incoming');
          }
        }
      });
      socket.addEventListener('close', (event) => {
<<<<<<< HEAD
        const remainder = runtime.binaryDecoder.decode();
        if (remainder) {
          runtime.appendLine(remainder, 'incoming');
=======
        const pending = runtime.binaryDecoder.decode();
        if (pending) {
          runtime.appendLine(pending, 'incoming');
>>>>>>> ce392cad
        }
        runtime.connecting = false;
        runtime.connected = false;
        runtime.socket = null;
        runtime.disconnectButton.disabled = true;
        runtime.updateStatus('Disconnected', 'disconnected');
<<<<<<< HEAD
=======
        const reason = typeof event.reason === 'string' ? event.reason.trim() : '';
        if (reason) {
          runtime.appendLine(reason, 'incoming');
        } else {
          const severity = event.code === 1000 || event.code === 1001 ? 'info' : 'error';
          runtime.appendLine(`Connection closed (code ${event.code}).`, severity);
        }
>>>>>>> ce392cad
        refreshTarget(false);
        updateConnectAvailability();
      });
      socket.addEventListener('error', () => {
        runtime.updateStatus('Connection error', 'disconnected');
      });
    } catch (error) {
      runtime.connecting = false;
      runtime.connected = false;
      runtime.socket = null;
      runtime.disconnectButton.disabled = true;
      runtime.updateStatus('Connection failed', 'disconnected');
      console.error('Terminal connection failed', error);
      updateConnectAvailability();
    }
  });

  targetForm.addEventListener('submit', (event) => {
    event.preventDefault();

    const { overrides, errors } = collectOverridesFromInputs();
    if (errors.length > 0) {
      setTargetStatusMessage(errors.join(' '), 'error');
      return;
    }

    const previousSignature = JSON.stringify(runtime.target.overridesApplied);
    saveTargetOverrides(overrides);
    refreshTarget(true);
    const currentSignature = JSON.stringify(runtime.target.overridesApplied);
    if (previousSignature === currentSignature) {
      setTargetStatusMessage('Terminal target overrides unchanged.', 'muted');
    }
  });

  targetResetButton.addEventListener('click', () => {
    clearTargetOverrides();
    refreshTarget(true);
  });

  protocolSelect.addEventListener('change', () => {
    updateFormPlaceholders();
  });

  disconnectButton.addEventListener('click', () => {
    if (!runtime.socket) {
      return;
    }
    runtime.socket.close(1000, 'Client closed');
  });

  const focusCapture = () => {
    try {
      runtime.captureElement.focus({ preventScroll: true });
    } catch (error) {
      runtime.captureElement.focus();
    }
  };

  focusButton.addEventListener('click', () => {
    focusCapture();
  });

  viewport.addEventListener('click', () => {
    focusCapture();
  });

  runtime.captureElement.addEventListener('focus', () => {
    runtime.viewport.classList.add('terminal__viewport--focused');
  });

  runtime.captureElement.addEventListener('blur', () => {
    runtime.viewport.classList.remove('terminal__viewport--focused');
  });

  let isComposing = false;
  let pendingCompositionCommit: string | null = null;
  let compositionFlushTimer: ReturnType<typeof setTimeout> | null = null;

  const cancelPendingCompositionFlush = () => {
    if (compositionFlushTimer !== null) {
      clearTimeout(compositionFlushTimer);
      compositionFlushTimer = null;
    }
  };

  const flushPendingComposition = (): boolean => {
    if (pendingCompositionCommit === null) {
      cancelPendingCompositionFlush();
      return false;
    }

    const value = pendingCompositionCommit;
    pendingCompositionCommit = null;
    cancelPendingCompositionFlush();

    if (value) {
      sendTextPayload(value);
    }

    clearCaptureValue();
    return Boolean(value);
  };

  if (typeof window !== 'undefined') {
    let unloadHandled = false;
    const handleUnload = () => {
      if (unloadHandled) {
        return;
      }
      unloadHandled = true;
      if (!runtime.socket) {
        return;
      }
      const state = runtime.socket.readyState;
      if (state === WebSocket.OPEN || state === WebSocket.CONNECTING) {
        try {
          runtime.socket.close(1001, 'Page closed');
        } catch (error) {
          console.warn('Failed to close terminal socket on unload', error);
        }
      }
    };
    window.addEventListener('pagehide', handleUnload);
    window.addEventListener('beforeunload', handleUnload);
  }

  const clearCaptureValue = () => {
    runtime.captureElement.value = '';
  };

  const sendTextPayload = (rawValue: string) => {
    if (!rawValue) {
      return;
    }

    if (!runtime.socket || runtime.socket.readyState !== WebSocket.OPEN) {
      return;
    }

    const payload = normaliseLineBreaks(rawValue);
    if (!payload) {
      return;
    }

    runtime.socket.send(textEncoder.encode(payload));
  };

  runtime.captureElement.addEventListener('keydown', (event) => {
    if (!runtime.socket || runtime.socket.readyState !== WebSocket.OPEN) {
      event.preventDefault();
      return;
    }

    let payload = '';
    if (event.ctrlKey && event.key.length === 1) {
      const upper = event.key.toUpperCase();
      const code = upper.charCodeAt(0);
      if (code >= 65 && code <= 90) {
        payload = String.fromCharCode(code - 64);
      }
    } else if (keySequences[event.key]) {
      payload = keySequences[event.key];
    }

    if (payload) {
      runtime.socket.send(textEncoder.encode(payload));
      event.preventDefault();
    }
  });

  runtime.captureElement.addEventListener('compositionstart', () => {
    isComposing = true;
    pendingCompositionCommit = null;
    cancelPendingCompositionFlush();
  });

  runtime.captureElement.addEventListener('compositionend', (event) => {
    isComposing = false;
    const compositionEvent = event as CompositionEvent;
    const committedValue =
      typeof compositionEvent.data === 'string' && compositionEvent.data.length > 0
        ? compositionEvent.data
        : runtime.captureElement.value;

    if (committedValue) {
      pendingCompositionCommit = committedValue;
      cancelPendingCompositionFlush();
      compositionFlushTimer = setTimeout(() => {
        flushPendingComposition();
      }, 0);
    } else {
      pendingCompositionCommit = null;
      cancelPendingCompositionFlush();
      clearCaptureValue();
    }
  });

  runtime.captureElement.addEventListener('input', (event) => {
    const inputEvent = event as InputEvent;

    if (inputEvent.isComposing || isComposing) {
      return;
    }

    if (flushPendingComposition()) {
      return;
    }

    if (inputEvent.inputType === 'insertLineBreak') {
      sendTextPayload('\u000d');
      clearCaptureValue();
      return;
    }

    if (inputEvent.inputType && inputEvent.inputType.startsWith('delete')) {
      sendTextPayload('\u0008');
      clearCaptureValue();
      return;
    }

    let valueToSend = '';

    if (inputEvent.inputType === 'insertFromPaste' || inputEvent.inputType === 'insertFromDrop') {
      valueToSend = runtime.captureElement.value;
    } else if (typeof inputEvent.data === 'string') {
      valueToSend = inputEvent.data;
    } else {
      valueToSend = runtime.captureElement.value;
    }

    if (valueToSend) {
      sendTextPayload(valueToSend);
    }

    clearCaptureValue();
  });

  runtime.usernameInput.addEventListener('input', () => {
    updateConnectAvailability();
  });

  return runtime;
};

export const renderTerminal = (store: ChatStore, container: HTMLElement) => {
  let runtime = runtimeMap.get(container);
  if (!runtime) {
    runtime = createRuntime(container);
    runtimeMap.set(container, runtime);
  }

  runtime.target = resolveTarget();
  runtime.endpointElement.textContent = runtime.target.description;
  if (!runtime.connected) {
    runtime.updateConnectAvailability?.();
  }

  const state = store.snapshot();
  if (state.activeGame === 'alpha') {
    runtime.gameStatus.innerHTML =
      'Fly me to Alpha Centauri armed: connect the terminal, then follow the nav charts broadcast in the BBS feeds.';
  } else if (state.activeGame) {
    runtime.gameStatus.textContent = `Running game: ${state.activeGame}. Use the terminal to control it.`;
  } else {
    runtime.gameStatus.textContent = 'No active game selected. Choose one from the Assistants panel.';
  }
};<|MERGE_RESOLUTION|>--- conflicted
+++ resolved
@@ -888,42 +888,22 @@
           }
           runtime.appendLine(event.data, 'incoming');
         } else if (event.data instanceof ArrayBuffer) {
-<<<<<<< HEAD
           const decoded = runtime.binaryDecoder.decode(event.data, { stream: true });
-=======
-          const decoded = runtime.binaryDecoder.decode(new Uint8Array(event.data), { stream: true });
->>>>>>> ce392cad
           if (decoded) {
             runtime.appendLine(decoded, 'incoming');
           }
         }
       });
       socket.addEventListener('close', (event) => {
-<<<<<<< HEAD
         const remainder = runtime.binaryDecoder.decode();
         if (remainder) {
           runtime.appendLine(remainder, 'incoming');
-=======
-        const pending = runtime.binaryDecoder.decode();
-        if (pending) {
-          runtime.appendLine(pending, 'incoming');
->>>>>>> ce392cad
         }
         runtime.connecting = false;
         runtime.connected = false;
         runtime.socket = null;
         runtime.disconnectButton.disabled = true;
         runtime.updateStatus('Disconnected', 'disconnected');
-<<<<<<< HEAD
-=======
-        const reason = typeof event.reason === 'string' ? event.reason.trim() : '';
-        if (reason) {
-          runtime.appendLine(reason, 'incoming');
-        } else {
-          const severity = event.code === 1000 || event.code === 1001 ? 'info' : 'error';
-          runtime.appendLine(`Connection closed (code ${event.code}).`, severity);
-        }
->>>>>>> ce392cad
         refreshTarget(false);
         updateConnectAvailability();
       });
