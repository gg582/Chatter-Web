--- conflicted
+++ resolved
@@ -737,10 +737,7 @@
   const optionsElement = container.querySelector<HTMLDetailsElement>('[data-terminal-options]');
   const entryElement = container.querySelector<HTMLElement>('[data-terminal-entry]');
   const entryForm = entryElement?.querySelector<HTMLFormElement>('[data-terminal-entry-form]');
-<<<<<<< HEAD
   const entryBufferElement = entryElement?.querySelector<HTMLTextAreaElement>('[data-terminal-entry-buffer]');
-=======
->>>>>>> 546f8dde
   const entryStatusElement = entryElement?.querySelector<HTMLElement>('[data-terminal-entry-status]');
   const entrySendButton = entryElement?.querySelector<HTMLButtonElement>('[data-terminal-entry-send]');
   const entryClearButton = entryElement?.querySelector<HTMLButtonElement>('[data-terminal-entry-clear]');
@@ -774,10 +771,7 @@
       throw new Error('Failed to mount the web terminal.');
     }
 
-<<<<<<< HEAD
     const captureElement = entryBufferElement;
-=======
->>>>>>> 546f8dde
     const entryStatusNode = entryStatusElement;
     const entrySendControl = entrySendButton;
     const entryClearControl = entryClearButton;
@@ -1382,7 +1376,6 @@
 
   const focusCapture = () => {
     const target = runtime.captureElement;
-<<<<<<< HEAD
     try {
       target.focus({ preventScroll: true });
     } catch (error) {
@@ -1393,18 +1386,6 @@
       const position = target.value.length;
       target.setSelectionRange(position, position);
     } catch (error) {
-=======
-    try {
-      target.focus({ preventScroll: true });
-    } catch (error) {
-      target.focus();
-    }
-
-    try {
-      const position = target.value.length;
-      target.setSelectionRange(position, position);
-    } catch (error) {
->>>>>>> 546f8dde
       // Ignore selection updates in environments that do not support setSelectionRange.
     }
   };
@@ -1440,7 +1421,6 @@
   function normaliseBufferValue(value: string): string {
     return value.replace(/\r\n?|\n/g, '\n');
   }
-<<<<<<< HEAD
 
   function isSocketOpen(): boolean {
     return Boolean(runtime.socket && runtime.socket.readyState === WebSocket.OPEN);
@@ -1454,21 +1434,6 @@
     entryClearControl.disabled = !hasBuffered;
   }
 
-=======
-
-  function isSocketOpen(): boolean {
-    return Boolean(runtime.socket && runtime.socket.readyState === WebSocket.OPEN);
-  }
-
-  function updateEntryControls() {
-    const bufferedValue = normaliseBufferValue(runtime.captureElement.value);
-    const hasBuffered = bufferedValue.length > 0;
-    const socketOpen = isSocketOpen();
-    entrySendControl.disabled = !hasBuffered || !socketOpen;
-    entryClearControl.disabled = !hasBuffered;
-  }
-
->>>>>>> 546f8dde
   function sendTextPayload(rawValue: string): boolean {
     if (!rawValue) {
       return false;
