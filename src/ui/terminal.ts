import { ChatStore } from '../state/chatStore.js';
import { pickRandomNickname } from '../data/nicknames.js';
import { describeMobilePlatform, detectMobilePlatform, escapeHtml, isMobilePlatform } from './helpers.js';
import type { MobilePlatform } from './helpers.js';

// xterm.js types - modules will be loaded dynamically at runtime
interface ITerminal {
  open(container: HTMLElement): void;
  write(data: string | Uint8Array): void;
  writeln(data: string): void;
  clear(): void;
  dispose(): void;
  loadAddon(addon: unknown): void;
}

interface IFitAddon {
  fit(): void;
  dispose(): void;
}

interface TerminalConstructor {
  new(options?: Record<string, unknown>): ITerminal;
}

interface FitAddonConstructor {
  new(): IFitAddon;
}

const runtimeMap = new WeakMap<HTMLElement, TerminalRuntime>();
const textEncoder = new TextEncoder();
const TARGET_STORAGE_KEY = 'chatter-terminal-target';
const IDENTITY_STORAGE_KEY = 'chatter-terminal-identity';
const ANSI_ESCAPE_SEQUENCE_PATTERN = /\u001b\[[0-9;?]*[ -\/]*[@-~]/gu;
const COLUMN_RESET_SEQUENCE = '\u001b[1G';

const stripAnsiSequences = (value: string): string => value.replace(ANSI_ESCAPE_SEQUENCE_PATTERN, '');

const normaliseEchoText = (value: string): string =>
  stripAnsiSequences(value)
    .replace(/\u0008/g, '')
    .replace(/\r/g, '')
    .replace(/\s+/g, ' ')
    .trim();

const parseServiceDomain = (
  value: string
): { host: string; pathPrefix: string } | null => {
  try {
    const url = value.includes('://') ? new URL(value) : new URL(`https://${value}`);
    const host = url.host.trim();
    if (!host) {
      return null;
    }
    const trimmedPath = url.pathname.replace(/\/+$/, '');
    const pathPrefix = trimmedPath === '/' ? '' : trimmedPath;
    return { host, pathPrefix };
  } catch {
    return null;
  }
};

type TargetOverrides = {
  protocol?: 'telnet' | 'ssh';
  host?: string;
  port?: string;
};

const normaliseProtocolName = (value: string | undefined): 'telnet' | 'ssh' =>
  value === 'telnet' ? 'telnet' : 'ssh';

type StoredIdentityEntry = {
  username: string;
};

const readStoredIdentities = (): Record<string, StoredIdentityEntry> => {
  if (typeof window === 'undefined' || typeof window.localStorage === 'undefined') {
    return {};
  }

  try {
    const raw = window.localStorage.getItem(IDENTITY_STORAGE_KEY);
    if (!raw) {
      return {};
    }

    const parsed = JSON.parse(raw) as unknown;
    if (!parsed || typeof parsed !== 'object') {
      return {};
    }

    const result: Record<string, StoredIdentityEntry> = {};
    for (const [key, value] of Object.entries(parsed)) {
      if (!key || typeof value !== 'object' || value === null) {
        continue;
      }
      const username = (value as { username?: unknown }).username;
      if (typeof username === 'string' && username.trim()) {
        result[key] = { username: username.trim() };
      }
    }
    return result;
  } catch (error) {
    console.warn('Failed to read terminal identity overrides', error);
    return {};
  }
};

const writeStoredIdentities = (entries: Record<string, StoredIdentityEntry>) => {
  if (typeof window === 'undefined' || typeof window.localStorage === 'undefined') {
    return;
  }

  const keys = Object.keys(entries);
  if (keys.length === 0) {
    window.localStorage.removeItem(IDENTITY_STORAGE_KEY);
    return;
  }

  try {
    window.localStorage.setItem(IDENTITY_STORAGE_KEY, JSON.stringify(entries));
  } catch (error) {
    console.warn('Failed to persist terminal identity overrides', error);
  }
};

const readStoredUsername = (key: string): string => {
  if (!key) {
    return '';
  }

  const entries = readStoredIdentities();
  const entry = entries[key];
  return typeof entry?.username === 'string' ? entry.username : '';
};

const writeStoredUsername = (key: string, username: string) => {
  if (!key) {
    return;
  }

  const trimmed = username.trim();
  const entries = readStoredIdentities();

  if (!trimmed) {
    if (key in entries) {
      delete entries[key];
      writeStoredIdentities(entries);
    }
    return;
  }

  entries[key] = { username: trimmed };
  writeStoredIdentities(entries);
};

type EntryPreferences = {
  showTerminateShortcut: boolean;
};

const ENTRY_PREFERENCES_STORAGE_KEY = 'chatter-terminal-entry-preferences';

const defaultEntryPreferences: EntryPreferences = {
  showTerminateShortcut: false
};

const readEntryPreferences = (): EntryPreferences => {
  if (typeof window === 'undefined' || typeof window.localStorage === 'undefined') {
    return { ...defaultEntryPreferences };
  }

  try {
    const raw = window.localStorage.getItem(ENTRY_PREFERENCES_STORAGE_KEY);
    if (!raw) {
      return { ...defaultEntryPreferences };
    }

    const parsed = JSON.parse(raw) as unknown;
    if (!parsed || typeof parsed !== 'object') {
      return { ...defaultEntryPreferences };
    }

    const showTerminate = Boolean(
      (parsed as { showTerminateShortcut?: unknown }).showTerminateShortcut
    );

    return { showTerminateShortcut: showTerminate };
  } catch (error) {
    console.warn('Failed to read terminal entry preferences', error);
    return { ...defaultEntryPreferences };
  }
};

const writeEntryPreferences = (preferences: EntryPreferences) => {
  if (typeof window === 'undefined' || typeof window.localStorage === 'undefined') {
    return;
  }

  try {
    window.localStorage.setItem(
      ENTRY_PREFERENCES_STORAGE_KEY,
      JSON.stringify({
        showTerminateShortcut: Boolean(preferences.showTerminateShortcut)
      })
    );
  } catch (error) {
    console.warn('Failed to persist terminal entry preferences', error);
  }
};


const loadTargetOverrides = (): TargetOverrides => {
  if (typeof window === 'undefined' || typeof window.localStorage === 'undefined') {
    return {};
  }

  try {
    const raw = window.localStorage.getItem(TARGET_STORAGE_KEY);
    if (!raw) {
      return {};
    }
    const parsed = JSON.parse(raw) as Partial<TargetOverrides>;
    const overrides: TargetOverrides = {};

    if (typeof parsed.protocol === 'string') {
      const protocol = parsed.protocol.trim().toLowerCase();
      if (protocol === 'telnet' || protocol === 'ssh') {
        overrides.protocol = protocol;
      }
    }

    if (typeof parsed.host === 'string') {
      const host = parsed.host.trim();
      if (host) {
        overrides.host = host;
      }
    }

    if (typeof parsed.port === 'string') {
      const port = parsed.port.trim();
      if (port) {
        overrides.port = port;
      }
    }

    return overrides;
  } catch (error) {
    console.warn('Failed to read terminal target overrides', error);
    return {};
  }
};

const saveTargetOverrides = (overrides: TargetOverrides) => {
  if (typeof window === 'undefined' || typeof window.localStorage === 'undefined') {
    return;
  }

  const payload: TargetOverrides = {};

  if (overrides.protocol === 'telnet' || overrides.protocol === 'ssh') {
    payload.protocol = overrides.protocol;
  }

  if (typeof overrides.host === 'string' && overrides.host.trim()) {
    payload.host = overrides.host.trim();
  }

  if (typeof overrides.port === 'string' && overrides.port.trim()) {
    payload.port = overrides.port.trim();
  }

  if (!payload.protocol && !payload.host && !payload.port) {
    window.localStorage.removeItem(TARGET_STORAGE_KEY);
    return;
  }

  window.localStorage.setItem(TARGET_STORAGE_KEY, JSON.stringify(payload));
};

const clearTargetOverrides = () => {
  if (typeof window === 'undefined' || typeof window.localStorage === 'undefined') {
    return;
  }
  window.localStorage.removeItem(TARGET_STORAGE_KEY);
};

const stripIpv6Brackets = (value: string) =>
  value.startsWith('[') && value.endsWith(']') ? value.slice(1, -1) : value;

const stripZoneId = (value: string) => (value.includes('%') ? value.split('%', 1)[0] : value);

let cachedDefaultUsername: string | null = null;

const resolveDefaultUsername = () => {
  if (!cachedDefaultUsername) {
    cachedDefaultUsername = pickRandomNickname();
  }
  return cachedDefaultUsername;
};

const palettesRequiringDarkText = new Set([
  'moe',
  'adwaita',
  'neon-genesis-evangelion',
]);

const isPrivateIpv4 = (segments: number[]) => {
  if (segments.length !== 4 || segments.some((part) => Number.isNaN(part) || part < 0 || part > 255)) {
    return false;
  }

  const [a, b] = segments;

  if (a === 10 || a === 127 || a === 0) {
    return true;
  }

  if (a === 192 && b === 168) {
    return true;
  }

  if (a === 172 && b >= 16 && b <= 31) {
    return true;
  }

  if (a === 169 && b === 254) {
    return true;
  }

  if (a === 100 && b >= 64 && b <= 127) {
    return true;
  }

  return false;
};

const isPrivateIpv6 = (value: string) => {
  const normalised = value.toLowerCase();

  if (normalised === '::1' || normalised === '::') {
    return true;
  }

  if (normalised.startsWith('fc') || normalised.startsWith('fd')) {
    return true;
  }

  if (normalised.startsWith('fe8') || normalised.startsWith('fe9') || normalised.startsWith('fea') || normalised.startsWith('feb')) {
    return true;
  }

  return false;
};

const isBlockedHostOverride = (value: string): boolean => {
  const withoutBrackets = stripIpv6Brackets(value);
  const stripped = stripZoneId(withoutBrackets);
  const lower = stripped.toLowerCase();

  if (!stripped) {
    return true;
  }

  if (lower === 'localhost' || lower.endsWith('.localhost')) {
    return true;
  }

  const ipv4Parts = stripped.split('.');
  const isPotentialIpv4 = ipv4Parts.length === 4 && ipv4Parts.every((segment) => /^\d+$/.test(segment));
  if (isPotentialIpv4) {
    return isPrivateIpv4(ipv4Parts.map((segment) => Number.parseInt(segment, 10)));
  }

  const ipv6Candidate = stripped.replace(/[^0-9a-f:]/gi, '');
  if (ipv6Candidate.includes(':') && /^[0-9a-f:]+$/i.test(ipv6Candidate)) {
    return isPrivateIpv6(stripped);
  }

  return false;
};

const readRuntimeConfig = () => {
  if (typeof window === 'undefined') {
    return undefined;
  }
  return window.__CHATTER_CONFIG__;
};

type TerminalTarget = {
  available: boolean;
  description: string;
  host: string;
  port: string;
  protocol: 'telnet' | 'ssh';
  defaultUsername: string;
  overridesApplied: { host: boolean; port: boolean; protocol: boolean };
  defaults: { host: string; port: string; protocol: 'telnet' | 'ssh'; username: string };
  placeholders: { host: string; port: string };
};

const resolveTarget = (): TerminalTarget => {
  const config = readRuntimeConfig();
  const overrides = loadTargetOverrides();

  const defaultProtocol = normaliseProtocolName(
    typeof config?.bbsProtocol === 'string' ? config.bbsProtocol.trim().toLowerCase() : undefined
  );
  const configuredHost = typeof config?.bbsHost === 'string' ? config.bbsHost.trim() : '';
  const configuredHostDefault =
    typeof config?.bbsHostDefault === 'string' ? config.bbsHostDefault.trim() : '';
  const defaultHost = configuredHost || configuredHostDefault;
  const configuredPort = typeof config?.bbsPort === 'string' ? config.bbsPort.trim() : '';
  const configuredPortDefault =
    typeof config?.bbsPortDefault === 'string' ? config.bbsPortDefault.trim() : '';
  const defaultPort = configuredPort || configuredPortDefault;
  const configuredDefaultUsername =
    typeof config?.bbsSshUser === 'string' ? config.bbsSshUser.trim() : '';
  const defaultUsername = configuredDefaultUsername;
  const configuredHostPlaceholder =
    typeof config?.bbsHostPlaceholder === 'string' ? config.bbsHostPlaceholder.trim() : '';

  const protocol = normaliseProtocolName(overrides.protocol ?? defaultProtocol);
  const host = (overrides.host ?? defaultHost ?? '').trim();
  const port = (overrides.port ?? defaultPort ?? '').trim();

  const overridesApplied = {
    protocol: typeof overrides.protocol === 'string' && overrides.protocol !== defaultProtocol,
    host: typeof overrides.host === 'string' && overrides.host !== defaultHost,
    port: typeof overrides.port === 'string' && overrides.port !== defaultPort
  };

  const defaults = {
    host: defaultHost,
    port: defaultPort,
    protocol: defaultProtocol,
    username: defaultUsername
  };

  const hostPlaceholder = configuredHostPlaceholder || defaultHost || 'chat.korokorok.com';
  const portPlaceholder = defaultPort || (defaultProtocol === 'ssh' ? '22' : '23');

  const descriptorParts: string[] = [protocol.toUpperCase()];
  if (host) {
    const displayPort = port || defaultPort || (protocol === 'ssh' ? '22' : '23');
    descriptorParts.push(displayPort ? `${host}:${displayPort}` : host);
  }
  if (overridesApplied.host || overridesApplied.port || overridesApplied.protocol) {
    descriptorParts.push('· custom target');
  }

  const description = descriptorParts.join(' ');
  return {
    available: Boolean(host),
    description,
    host,
    port,
    protocol,
    defaultUsername,
    overridesApplied,
    defaults,
    placeholders: {
      host: hostPlaceholder,
      port: portPlaceholder
    }
  };
};

const deriveIdentityKey = (target: TerminalTarget): string | null => {
  const protocol = target.protocol || target.defaults.protocol;
  const host = target.host || target.defaults.host;
  if (!host) {
    return null;
  }

  const port = target.port || target.defaults.port;
  const portSuffix = port ? `:${port}` : '';
  return `${protocol ?? 'ssh'}://${host}${portSuffix}`;
};

const resolveSocketUrl = (container: HTMLElement): string | null => {
  if (typeof window === 'undefined') {
    return null;
  }

  const config = readRuntimeConfig();
  const datasetPath = container.dataset.terminalPath;
  const rawPath = (datasetPath && datasetPath.trim()) || '/terminal';
  const safePath = rawPath.startsWith('/') ? rawPath : `/${rawPath}`;

  const defaultScheme = window.location.protocol === 'https:' ? 'wss' : 'ws';
  const base = new URL(window.location.href);
  base.protocol = `${defaultScheme}:`;
  base.username = '';
  base.password = '';
  base.search = '';
  base.hash = '';
  let pathPrefix = '';

  const domainOverride =
    typeof config?.webServiceDomain === 'string' ? config.webServiceDomain.trim() : '';
  if (domainOverride) {
    const parsedDomain = parseServiceDomain(domainOverride);
    if (!parsedDomain) {
      console.warn('Ignoring invalid CHATTER_WEB_SERVICE_DOMAIN value:', domainOverride);
    } else {
      base.host = parsedDomain.host;
      pathPrefix = parsedDomain.pathPrefix;
    }
  }

  base.pathname = pathPrefix ? `${pathPrefix}${safePath}` : safePath;

  return base.toString();
};

const SCROLL_LOCK_EPSILON = 4;
const INTRO_MARKER = 'Connection established.';
const INTRO_CAPTURE_LIMIT = 16000;
const TOUCH_ARROW_THRESHOLD_PX = 120;

const keySequences: Record<string, string> = {
  Enter: '\r',
  Backspace: '\u007f',
  Tab: '\t',
  Escape: '\u001b',
  ArrowUp: '\u001b[A',
  ArrowDown: '\u001b[B',
  ArrowRight: '\u001b[C',
  ArrowLeft: '\u001b[D',
  Home: '\u001b[H',
  End: '\u001b[F',
  PageUp: '\u001b[5~',
  PageDown: '\u001b[6~',
  Delete: '\u001b[3~',
  Insert: '\u001b[2~'
};

const ENTRY_INPUT_GROUP = 'entry-buffer';

const onScreenShortcuts: Record<
  string,
  {
    payload: string;
    label: string;
    inputGroup: string;
  }
> = {
  'ctrl-c': { payload: '\u0003', label: 'Copy', inputGroup: ENTRY_INPUT_GROUP },
  'ctrl-z': { payload: '\u001a', label: 'Undo', inputGroup: ENTRY_INPUT_GROUP },
  'ctrl-s': { payload: '\u0013', label: 'Save', inputGroup: ENTRY_INPUT_GROUP },
  'ctrl-a': { payload: '\u0001', label: 'Select all', inputGroup: ENTRY_INPUT_GROUP },
  'arrow-up': { payload: keySequences.ArrowUp, label: 'Arrow up', inputGroup: 'arrow-up' },
  'arrow-down': { payload: keySequences.ArrowDown, label: 'Arrow down', inputGroup: 'arrow-down' },
  'arrow-left': { payload: keySequences.ArrowLeft, label: 'Arrow left', inputGroup: 'arrow-left' },
  'arrow-right': { payload: keySequences.ArrowRight, label: 'Arrow right', inputGroup: 'arrow-right' }
};

const ARROW_KEY_NAMES = new Set(['ArrowUp', 'ArrowDown', 'ArrowLeft', 'ArrowRight']);
const ARROW_SHORTCUT_KEYS = new Set(['arrow-up', 'arrow-down', 'arrow-left', 'arrow-right']);

let entryStatusIdCounter = 0;

const createEntryStatusId = () => {
  entryStatusIdCounter += 1;
  return `terminal-entry-status-${entryStatusIdCounter}`;
};

type TerminalLineKind = 'info' | 'error' | 'incoming' | 'outgoing';

type TerminalRuntime = {
  socket: WebSocket | null;
  statusElements: HTMLElement[];
  indicatorElements: HTMLElement[];
  outputElement: HTMLElement;
  shellElement: HTMLElement;
  terminal: ITerminal | null;
  fitAddon: IFitAddon | null;
  captureElement: HTMLTextAreaElement;
  entryElement: HTMLElement;
  entryForm: HTMLFormElement;
  entryStatusElement: HTMLElement;
  connectButtons: HTMLButtonElement[];
  disconnectButtons: HTMLButtonElement[];
  focusButton: HTMLButtonElement;
  keyboardToggleButton: HTMLButtonElement | null;
  keyboardPanel: HTMLElement;
  viewport: HTMLElement;
  gameStatus: HTMLElement;
  endpointElement: HTMLElement;
  usernameInput: HTMLInputElement;
  usernameField: HTMLElement;
  passwordInput: HTMLInputElement;
  passwordField: HTMLElement;
  controlsHost: HTMLElement | null;
  themeHost: HTMLElement | null;
  entryPreferences: EntryPreferences;
  binaryDecoder: TextDecoder;
  connected: boolean;
  connecting: boolean;
  socketUrl: string | null;
  target: TerminalTarget;
  incomingBuffer: string;
  incomingLineElement: HTMLPreElement | null;
  asciiArtBlock: {
    element: HTMLPreElement;
    lines: string[];
    currentLine: string;
  } | null;
  asciiEditorLine: string | null;
  introSilenced: boolean;
  introBuffer: string;
  maxOutputLines: number;
  autoScrollLocked: boolean;
  pendingAutoScroll: boolean;
  identityKey: string | null;
  lastStoredUsername: string;
  echoSuppressBuffer: string;
  echoSuppressActiveCandidate: string | null;
  xtermColumnResetPending: boolean;
  appendLine: (text: string, kind?: TerminalLineKind) => void;
  updateStatus: (label: string, state: 'disconnected' | 'connecting' | 'connected') => void;
  updateConnectAvailability?: () => void;
  updateViewportSizing?: () => void;
  mobilePlatform: MobilePlatform | null;
  requestDisconnect: (reason?: string) => boolean;
  disposeResources?: () => void;
  clearOutput: () => void;
};

type RenderTerminalOptions = {
  controlsHost?: HTMLElement | null;
  themeHost?: HTMLElement | null;
};

type ThemeName = 'dark' | 'light';

type AnsiState = {
  color: string | null;
  colorCode: number | null;
  background: string | null;
  bold: boolean;
};

type ParsedAnsiLine = {
  fragment: DocumentFragment;
  trailingBackground: string | null;
};

const applyColumnResetToChunk = (value: string, runtime: TerminalRuntime): string => {
  if (!value) {
    if (runtime.xtermColumnResetPending) {
      runtime.xtermColumnResetPending = false;
      return COLUMN_RESET_SEQUENCE;
    }
    return value;
  }

  let needsReset = runtime.xtermColumnResetPending;
  let result = '';

  for (const char of value) {
    if (needsReset && char !== '\n' && char !== '\r') {
      result += COLUMN_RESET_SEQUENCE;
      needsReset = false;
    }

    result += char;

    if (char === '\n' || char === '\r') {
      needsReset = true;
    }
  }

  runtime.xtermColumnResetPending = needsReset;
  return result;
};

const ANSI_FOREGROUND_COLOR_MAP: Record<number, string> = {
  30: '#000000',
  31: '#aa0000',
  32: '#00aa00',
  33: '#aa5500',
  34: '#0000aa',
  35: '#aa00aa',
  36: '#00aaaa',
  37: '#aaaaaa',
  90: '#555555',
  91: '#ff5555',
  92: '#55ff55',
  93: '#ffff55',
  94: '#5555ff',
  95: '#ff55ff',
  96: '#55ffff',
  97: '#ffffff'
};

const ANSI_BACKGROUND_COLOR_MAP: Record<number, string> = {
  40: '#000000',
  41: '#aa0000',
  42: '#00aa00',
  43: '#aa5500',
  44: '#0000aa',
  45: '#aa00aa',
  46: '#00aaaa',
  47: '#aaaaaa',
  100: '#555555',
  101: '#ff5555',
  102: '#55ff55',
  103: '#ffff55',
  104: '#5555ff',
  105: '#ff55ff',
  106: '#55ffff',
  107: '#ffffff'
};

const ANSI_256_BASE_COLORS: readonly string[] = [
  '#000000',
  '#800000',
  '#008000',
  '#808000',
  '#000080',
  '#800080',
  '#008080',
  '#c0c0c0',
  '#808080',
  '#ff0000',
  '#00ff00',
  '#ffff00',
  '#0000ff',
  '#ff00ff',
  '#00ffff',
  '#ffffff'
];

const ANSI_256_COMPONENT_VALUES = [0, 95, 135, 175, 215, 255];

const toHexComponent = (value: number) => value.toString(16).padStart(2, '0');

const clampColorComponent = (value: number) => Math.max(0, Math.min(255, Math.round(value)));

const rgbToHex = (r: number, g: number, b: number) =>
  `#${toHexComponent(clampColorComponent(r))}${toHexComponent(clampColorComponent(g))}${toHexComponent(
    clampColorComponent(b)
  )}`;

const resolveAnsi256Color = (index: number): string | null => {
  if (!Number.isInteger(index) || index < 0 || index > 255) {
    return null;
  }

  if (index < ANSI_256_BASE_COLORS.length) {
    return ANSI_256_BASE_COLORS[index];
  }

  if (index < 232) {
    const offset = index - 16;
    const r = Math.floor(offset / 36);
    const g = Math.floor((offset % 36) / 6);
    const b = offset % 6;

    return rgbToHex(
      ANSI_256_COMPONENT_VALUES[r],
      ANSI_256_COMPONENT_VALUES[g],
      ANSI_256_COMPONENT_VALUES[b]
    );
  }

  const level = 8 + (index - 232) * 10;
  return rgbToHex(level, level, level);
};

const ANSI_PATTERN = /\u001b\[([0-9;]*)([A-Za-z])/g;

const ANSI_BOLD_FOREGROUND_ALIASES: Record<number, number> = {
  30: 90,
  31: 91,
  32: 92,
  33: 93,
  34: 94,
  35: 95,
  36: 96,
  37: 97
};

const resolveForegroundColor = (code: number, bold: boolean): string | null => {
  const effectiveCode = bold ? ANSI_BOLD_FOREGROUND_ALIASES[code] ?? code : code;
  return ANSI_FOREGROUND_COLOR_MAP[effectiveCode] ?? null;
};

const createAnsiFragment = (line: string, runtime: TerminalRuntime): ParsedAnsiLine => {
  const fragment = document.createDocumentFragment();
  const state: AnsiState = { color: null, colorCode: null, background: null, bold: false };
  let lastIndex = 0;
  let match: RegExpExecArray | null;

  const pushSegment = (segment: string) => {
    if (!segment) {
      return;
    }
    if (!state.color && !state.background && !state.bold) {
      fragment.append(document.createTextNode(segment));
      return;
    }
    const span = document.createElement('span');
    span.className = 'terminal__segment';
    span.textContent = segment;
    if (state.color) {
      span.style.color = state.color;
    }
    if (state.background) {
      span.style.setProperty('--segment-bg', state.background);
      span.classList.add('terminal__segment--background');
    }
    if (state.bold) {
      span.style.fontWeight = '700';
    }
    fragment.append(span);
  };

  while ((match = ANSI_PATTERN.exec(line)) !== null) {
    const matchIndex = match.index;
    if (matchIndex > lastIndex) {
      pushSegment(line.slice(lastIndex, matchIndex));
    }
        lastIndex = ANSI_PATTERN.lastIndex;
    
        const command = match[2];
        const codes = match[1] ? match[1].split(';') : ['0'];
    
        if (command === 'J') { // Erase in Display
          const code = Number.parseInt(codes[0], 10);
          if (code === 2) { // Clear entire screen
            runtime.clearOutput();
          }
          continue;
        }
    
        if (command === 'K') { // Erase in Line
          const code = Number.parseInt(codes[0], 10);
          if (code === 2) { // Clear entire line
            if (runtime.incomingLineElement) {
              runtime.incomingLineElement.textContent = '';
              runtime.incomingBuffer = '';
            }
          }
          continue;
        }
    
        if (command !== 'm') { // Only process 'm' (SGR) commands if not J or K
          continue;
        }

    let codeIndex = 0;

    while (codeIndex < codes.length) {
      const codeText = codes[codeIndex];
      codeIndex += 1;

      const code = Number.parseInt(codeText, 10);
      if (!Number.isFinite(code)) {
        continue;
      }
      if (code === 0) {
        state.color = null;
        state.colorCode = null;
        state.background = null;
        state.bold = false;
        continue;
      }
      if (code === 1) {
        state.bold = true;
        if (state.colorCode !== null) {
          const resolved = resolveForegroundColor(state.colorCode, state.bold);
          state.color = resolved;
        }
        continue;
      }
      if (code === 22) {
        state.bold = false;
        if (state.colorCode !== null) {
          const resolved = resolveForegroundColor(state.colorCode, state.bold);
          state.color = resolved;
        }
        continue;
      }
      if (code === 39) {
        state.color = null;
        state.colorCode = null;
        continue;
      }
      if (code === 49) {
        state.background = null;
        continue;
      }
      if (code === 38 || code === 48) {
        const modeText = codes[codeIndex];
        const mode = modeText ? Number.parseInt(modeText, 10) : Number.NaN;
        if (!Number.isFinite(mode)) {
          continue;
        }
        codeIndex += 1;

        if (mode === 5) {
          const colorIndexText = codes[codeIndex];
          const colorIndex = colorIndexText ? Number.parseInt(colorIndexText, 10) : Number.NaN;
          if (Number.isFinite(colorIndex)) {
            const resolved = resolveAnsi256Color(colorIndex);
            if (resolved) {
              if (code === 38) {
                state.color = resolved;
                state.colorCode = null;
              } else {
                state.background = resolved;
              }
            }
          }
          codeIndex += 1;
          continue;
        }

        if (mode === 2) {
          const rText = codes[codeIndex];
          const gText = codes[codeIndex + 1];
          const bText = codes[codeIndex + 2];
          if (typeof rText === 'string' && typeof gText === 'string' && typeof bText === 'string') {
            const r = Number.parseInt(rText, 10);
            const g = Number.parseInt(gText, 10);
            const b = Number.parseInt(bText, 10);
            if (Number.isFinite(r) && Number.isFinite(g) && Number.isFinite(b)) {
              const resolved = rgbToHex(r, g, b);
              if (code === 38) {
                state.color = resolved;
                state.colorCode = null;
              } else {
                state.background = resolved;
              }
            }
          }
          codeIndex += 3;
          continue;
        }

        continue;
      }
      const foreground = resolveForegroundColor(code, state.bold);
      if ((code >= 30 && code <= 37) || (code >= 90 && code <= 97)) {
        state.colorCode = code;
        state.color = foreground;
        continue;
      }
      if (foreground) {
        state.color = foreground;
        state.colorCode = code;
        continue;
      }
      const background = ANSI_BACKGROUND_COLOR_MAP[code];
      if (background) {
        state.background = background;
        continue;
      }
    }
  }

  if (lastIndex < line.length) {
    pushSegment(line.slice(lastIndex));
  }

  return { fragment, trailingBackground: state.background };
};

const applyTrailingBackground = (element: HTMLElement, trailingBackground: string | null) => {
  if (trailingBackground) {
    element.style.setProperty('--terminal-trailing-bg', trailingBackground);
    element.classList.add('terminal__line--trailing-background');
    return;
  }

  element.style.removeProperty('--terminal-trailing-bg');
  element.classList.remove('terminal__line--trailing-background');
};

const pendingLineRenders = new Map<HTMLElement, { content: string; runtime: TerminalRuntime }>();
const lastRenderedLine = new WeakMap<HTMLElement, string>();
let lineRenderScheduled = false;

const flushPendingLineRenders = () => {
  lineRenderScheduled = false;
  if (pendingLineRenders.size === 0) {
    return;
  }

  const entries = Array.from(pendingLineRenders.entries());
  pendingLineRenders.clear();

  for (const [target, { content: nextContent, runtime }] of entries) {
    if (!target.isConnected) {
      lastRenderedLine.delete(target);
      continue;
    }

    const previous = lastRenderedLine.get(target) ?? '';
    if (previous === nextContent) {
      continue;
    }

    if (!nextContent) {
      target.replaceChildren();
      applyTrailingBackground(target, null);
      lastRenderedLine.set(target, '');
      continue;
    }

    const { fragment, trailingBackground } = createAnsiFragment(nextContent, runtime);
    target.replaceChildren(fragment);
    applyTrailingBackground(target, trailingBackground);
    lastRenderedLine.set(target, nextContent);
  }
};

const schedulePendingLineRenderFlush = () => {
  if (lineRenderScheduled) {
    return;
  }
  lineRenderScheduled = true;

  const schedule =
    typeof window !== 'undefined' && typeof window.requestAnimationFrame === 'function'
      ? window.requestAnimationFrame.bind(window)
      : (callback: FrameRequestCallback) => {
          setTimeout(() => {
            const timestamp = typeof performance !== 'undefined' ? performance.now() : Date.now();
            callback(timestamp);
          }, 0);
        };

  schedule(() => {
    flushPendingLineRenders();
  });
};

const renderAnsiLine = (target: HTMLElement, content: string, runtime: TerminalRuntime) => {
  const normalisedContent = content.replace(/\r/g, '');
  pendingLineRenders.set(target, { content: normalisedContent, runtime });
  schedulePendingLineRenderFlush();
};

const limitOutputLines = (output: HTMLElement, maxLines = 600) => {
  const safeMaxLines = Number.isFinite(maxLines) && maxLines > 0 ? Math.floor(maxLines) : 600;
  while (output.childElementCount > safeMaxLines) {
    output.removeChild(output.firstElementChild as ChildNode);
  }
};

const describeKey = (event: KeyboardEvent): string => {
  if (event.ctrlKey && event.key.length === 1) {
    return `Ctrl+${event.key.toUpperCase()}`;
  }
  if (event.key === ' ') {
    return 'Space';
  }
  return event.key;
};

const normaliseLineBreaks = (value: string): string =>
  value.replace(/\r\n?|\n/g, '\r\n');

const createRuntime = (
  store: ChatStore,
  container: HTMLElement,
  options?: RenderTerminalOptions
): TerminalRuntime => {
  const controlsHost = options?.controlsHost ?? null;
  const target = resolveTarget();
  const socketUrl = resolveSocketUrl(container);
  const hostPlaceholderText = target.placeholders.host || 'chat.korokorok.com';
  const portPlaceholderText =
    target.placeholders.port || (target.defaults.protocol === 'ssh' ? '22' : '23');

  const root = container.closest<HTMLElement>('[data-chatter-root]');
  const containerDatasetPlatform = container.dataset.mobilePlatform;
  const containerDatasetLabel = container.dataset.mobilePlatformLabel;
  const rootDatasetPlatform = root?.dataset.mobilePlatform;
  const rootDatasetLabel = root?.dataset.mobilePlatformLabel;

  const fallbackDocumentElement =
    typeof document !== 'undefined' ? (document.documentElement as HTMLElement | null) : null;
  const themeHost = (options?.themeHost ?? root ?? fallbackDocumentElement) ?? null;

  const readTheme = (): ThemeName => {
    if (themeHost?.dataset.theme === 'light') {
      return 'light';
    }
    if (fallbackDocumentElement?.dataset.theme === 'light') {
      return 'light';
    }
    return 'dark';
  };

  let currentTheme: ThemeName = readTheme();
  let paletteOverrideApplied = false;
  let paletteAutoCommandSent = false;
  let paletteDarkTextApplied = container.dataset.paletteForceDarkText === 'true';

  if (!paletteDarkTextApplied && 'paletteForceDarkText' in container.dataset) {
    delete container.dataset.paletteForceDarkText;
  }

  const applyLightPaletteOverride = (enabled: boolean) => {
    if (enabled === paletteOverrideApplied) {
      return;
    }
    paletteOverrideApplied = enabled;
    if (enabled) {
      container.dataset.lightPaletteOverride = 'true';
    } else {
      delete container.dataset.lightPaletteOverride;
    }
  };

  const applyPaletteDarkText = (enabled: boolean) => {
    if (paletteDarkTextApplied === enabled) {
      return;
    }
    paletteDarkTextApplied = enabled;
    if (enabled) {
      container.dataset.paletteForceDarkText = 'true';
    } else {
      delete container.dataset.paletteForceDarkText;
    }
  };

  const syncLightPaletteOverride = () => {
    const shouldApply = currentTheme === 'light' && !paletteAutoCommandSent;
    applyLightPaletteOverride(shouldApply);
  };

  const resetLightPaletteAutoState = () => {
    paletteAutoCommandSent = false;
    syncLightPaletteOverride();
  };

  syncLightPaletteOverride();

  const handleThemeChange = (event: Event) => {
    const detail = (event as CustomEvent<{ theme?: string }>).detail;
    const nextThemeName = detail?.theme === 'light' ? 'light' : detail?.theme === 'dark' ? 'dark' : readTheme();
    currentTheme = nextThemeName;
    if (nextThemeName === 'light') {
      resetLightPaletteAutoState();
    } else {
      paletteAutoCommandSent = false;
      applyLightPaletteOverride(false);
    }
  };

  themeHost?.addEventListener('chatter:theme-change', handleThemeChange as EventListener);

  const detachThemeListener = () => {
    themeHost?.removeEventListener('chatter:theme-change', handleThemeChange as EventListener);
  };

  let detectedPlatform: MobilePlatform | null = null;
  let detectedLabel = '';

  if (containerDatasetPlatform && isMobilePlatform(containerDatasetPlatform)) {
    detectedPlatform = containerDatasetPlatform;
    if (containerDatasetLabel && containerDatasetLabel.trim()) {
      detectedLabel = containerDatasetLabel.trim();
    }
  } else if (rootDatasetPlatform && isMobilePlatform(rootDatasetPlatform)) {
    detectedPlatform = rootDatasetPlatform;
    if (rootDatasetLabel && rootDatasetLabel.trim()) {
      detectedLabel = rootDatasetLabel.trim();
    }
  }

  if (!detectedPlatform) {
    const fallbackPlatform = detectMobilePlatform();
    if (fallbackPlatform) {
      detectedPlatform = fallbackPlatform;
    }
  }

  if (detectedPlatform && !detectedLabel) {
    detectedLabel = describeMobilePlatform(detectedPlatform);
  }

  const mobilePlatform = detectedPlatform;
  const resolvedLabel = detectedLabel;

  if (detectedPlatform) {
    container.dataset.mobilePlatform = detectedPlatform;
    if (detectedLabel) {
      container.dataset.mobilePlatformLabel = detectedLabel;
    }
    if (root) {
      root.classList.add('chatter-app--mobile');
      if (!root.dataset.mobilePlatform) {
        root.dataset.mobilePlatform = detectedPlatform;
      }
      if (detectedLabel && !root.dataset.mobilePlatformLabel) {
        root.dataset.mobilePlatformLabel = detectedLabel;
      }
    }
  } else {
    delete container.dataset.mobilePlatform;
    delete container.dataset.mobilePlatformLabel;
  }

  const shellClasses = ['terminal-chat'];
  if (mobilePlatform) {
    shellClasses.push('terminal-chat--mobile');
  }

  const settingsHint = mobilePlatform
    ? resolvedLabel
      ? `Touch controls are enabled for ${escapeHtml(resolvedLabel)}. Manage additional options from the Settings view.`
      : 'Touch controls are enabled. Manage additional options from the Settings view.'
    : 'Open the ⚙️ Settings view to review connection overrides and bridge guidance.';

  const entryInstructions =
    'Type commands and press Enter to forward them to the bridge. Shift+Enter adds a newline.';

  const entryStatusId = createEntryStatusId();

  const entryPreferences = readEntryPreferences();
  const showTerminateShortcut = Boolean(entryPreferences.showTerminateShortcut);

  const controlBarMarkup = `
        <nav class="terminal-chat__menu-bar" aria-label="Terminal bridge controls">
          <div class="terminal-chat__menu-title">
            <span class="terminal-chat__menu-heading">Chatter terminal</span>
            <span class="terminal-chat__menu-subtitle">Bridge control bar</span>
          </div>
          <div class="terminal-chat__menu-rail">
            <div class="terminal-chat__menu-block terminal-chat__menu-block--status" role="group" aria-label="Connection status">
              <div class="terminal-chat__menu-status">
                <span class="terminal-chat__indicator" data-terminal-indicator data-state="disconnected"></span>
                <span class="terminal-chat__menu-status-label" data-terminal-status data-state="disconnected">Disconnected</span>
              </div>
              <div class="terminal-chat__menu-actions">
                <button type="button" class="terminal-chat__menu-button" data-terminal-connect>Connect</button>
                <button type="button" class="terminal-chat__menu-button" data-terminal-disconnect disabled>Disconnect</button>
              </div>
              <div class="terminal-chat__menu-endpoint">
                <span class="terminal-chat__menu-endpoint-label">Target</span>
                <span class="terminal-chat__endpoint-value" data-terminal-endpoint>${escapeHtml(target.description)}</span>
              </div>
              <p class="terminal-chat__menu-note">${settingsHint}</p>
              <p class="terminal-chat__menu-game terminal__game" data-terminal-game></p>
            </div>
            <div class="terminal-chat__menu-block terminal-chat__menu-block--connection" role="group" aria-label="Connection options">
              <span class="terminal-chat__menu-block-title">Connection options</span>
              <form class="terminal-chat__target-form" data-terminal-target-form>
                <label class="terminal-chat__field">
                  <span class="terminal-chat__field-label">Protocol</span>
                  <select class="terminal-chat__input" data-terminal-protocol>
                    <option value="ssh">SSH</option>
                    <option value="telnet">Telnet</option>
                  </select>
                </label>
                <label class="terminal-chat__field">
                  <span class="terminal-chat__field-label">Host</span>
                  <input type="text" class="terminal-chat__input" data-terminal-host placeholder="${escapeHtml(hostPlaceholderText)}" />
                </label>
                <label class="terminal-chat__field">
                  <span class="terminal-chat__field-label">Port</span>
                  <input type="number" min="1" max="65535" class="terminal-chat__input" data-terminal-port placeholder="${escapeHtml(portPlaceholderText)}" />
                </label>
                <div class="terminal-chat__field-actions">
                  <button type="submit" class="terminal-chat__menu-button">Apply</button>
                  <button type="button" class="terminal-chat__menu-button" data-terminal-target-reset>Reset</button>
                </div>
                <p class="terminal__note" data-terminal-target-status></p>
              </form>
            </div>
            <div class="terminal-chat__menu-block terminal-chat__menu-block--identity" role="group" aria-label="Identity">
              <span class="terminal-chat__menu-block-title">Identity</span>
              <div class="terminal-chat__field" data-terminal-username-field>
                <label class="terminal-chat__field-label" for="terminal-username">Username</label>
                <input type="text" id="terminal-username" class="terminal-chat__input" data-terminal-username placeholder="Enter username" autocomplete="off" />
              </div>
              <div class="terminal-chat__field" data-terminal-password-field>
                <label class="terminal-chat__field-label" for="terminal-password">Password</label>
                <input type="password" id="terminal-password" class="terminal-chat__input" data-terminal-password placeholder="Optional" autocomplete="off" />
              </div>
<<<<<<< HEAD
            </div>
            <div class="terminal-chat__menu-block terminal-chat__menu-block--keyboard-toggle" role="group" aria-label="Keyboard shortcuts">
              <span class="terminal-chat__menu-block-title">Keyboard shortcuts</span>
              <button type="button" class="terminal-chat__menu-button" data-terminal-kbd-toggle aria-expanded="false">
                Toggle on-screen keyboard
              </button>
=======
            </form>
            <div class="terminal-chat__menu-block terminal-chat__menu-block--entry" role="group" aria-label="Entry preferences">
              <span class="terminal-chat__menu-block-title">Entry preferences</span>
              <label class="terminal-chat__option">
                <input type="checkbox" data-terminal-toggle-terminate ${showTerminateShortcut ? 'checked' : ''} />
                <span>Show Terminate shortcut</span>
              </label>
              <p class="terminal-chat__hint terminal__note terminal__note--muted">Expose the Ctrl+Z shortcut button in the on-screen keyboard.</p>
>>>>>>> df9d3f13
            </div>
          </div>
        </nav>`;

  if (controlsHost) {
    controlsHost.innerHTML = `
      <div class="settings-screen__bridge-panel">
        ${controlBarMarkup}
      </div>
    `;
  }

  container.innerHTML = `
    <section class="${shellClasses.join(' ')}" data-terminal-shell>
      <div class="terminal-chat__fullscreen">
        ${controlsHost ? '' : controlBarMarkup}
        <div class="terminal-chat__viewport terminal__viewport" data-terminal-viewport>
          <div class="terminal-chat__output terminal__output" data-terminal-output></div>
        </div>
        <div class="terminal-chat__entry-region">
          <div class="terminal-chat__entry-main">
            <div class="terminal-chat__keyboard" id="${entryStatusId}-kbd" data-terminal-kbd hidden>
              <div class="terminal-chat__keyboard-grid">
                <button type="button" data-terminal-kbd-key="ctrl-c" data-terminal-kbd-group="entry-buffer">Cancel</button>
                <button type="button" data-terminal-kbd-key="ctrl-z" data-terminal-kbd-group="entry-buffer" data-terminal-terminate-shortcut ${showTerminateShortcut ? '' : 'hidden'}>Terminate</button>
                <button type="button" data-terminal-kbd-key="ctrl-s" data-terminal-kbd-group="entry-buffer">Save</button>
                <button type="button" data-terminal-kbd-key="ctrl-a" data-terminal-kbd-group="entry-buffer">Abort</button>
                <button type="button" data-terminal-kbd-key="arrow-up" data-terminal-kbd-group="arrow-up">↑</button>
                <button type="button" data-terminal-kbd-key="arrow-down" data-terminal-kbd-group="arrow-down">↓</button>
                <button type="button" data-terminal-kbd-key="arrow-left" data-terminal-kbd-group="arrow-left">←</button>
                <button type="button" data-terminal-kbd-key="arrow-right" data-terminal-kbd-group="arrow-right">→</button>
              </div>
              <p class="terminal-chat__keyboard-foot">Shortcuts send immediately. Keep composing in the buffer above.</p>
            </div>
            <section class="terminal-chat__panel-section terminal-chat__panel-section--entry terminal__entry" data-terminal-entry>
              <div class="terminal-chat__entry-head">
                <button type="button" class="terminal-chat__focus" data-terminal-focus>Focus</button>
                <p
                  id="${entryStatusId}"
                  class="terminal-chat__entry-status terminal__entry-status"
                  role="status"
                  aria-live="polite"
                  data-terminal-entry-status
                >${escapeHtml(entryInstructions)}</p>
              </div>
              <form class="terminal-chat__entry-form" data-terminal-entry-form>
                <label class="terminal-chat__entry-field">
                  <span class="terminal-chat__entry-label">Command buffer</span>
                  <textarea
                    class="terminal-chat__entry-textarea terminal__capture"
                    data-terminal-capture
                    data-terminal-entry-buffer
                    rows="1"
                    placeholder=""
                    aria-describedby="${entryStatusId}"
                    aria-label="Command buffer"
                    autocomplete="off"
                    autocorrect="off"
                    autocapitalize="off"
                    spellcheck="false"
                  ></textarea>
                </label>
              </form>
            </section>
          </div>
        </div>
      </div>
    </section>
  `;



  const queryAll = <T extends Element>(selector: string): T[] => {
    const matches = Array.from(container.querySelectorAll<T>(selector));
    if (controlsHost) {
      matches.push(...Array.from(controlsHost.querySelectorAll<T>(selector)));
    }
    return matches;
  };

  const query = <T extends Element>(selector: string): T | null => {
    const withinContainer = container.querySelector<T>(selector);
    if (withinContainer) {
      return withinContainer;
    }
    return controlsHost?.querySelector<T>(selector) ?? null;
  };

  const statusElements = queryAll<HTMLElement>('[data-terminal-status]');
  const indicatorElements = queryAll<HTMLElement>('[data-terminal-indicator]');
  const outputElement = query<HTMLElement>('[data-terminal-output]');
  const shellElement = query<HTMLElement>('[data-terminal-shell]');
  const connectButtons = queryAll<HTMLButtonElement>('[data-terminal-connect]');
  const disconnectButtons = queryAll<HTMLButtonElement>('[data-terminal-disconnect]');
  const focusButton = query<HTMLButtonElement>('[data-terminal-focus]');
  const viewport = query<HTMLElement>('[data-terminal-viewport]');
  const gameStatus = query<HTMLElement>('[data-terminal-game]');
  const endpointElement = query<HTMLElement>('[data-terminal-endpoint]');
  const usernameInput = query<HTMLInputElement>('[data-terminal-username]');
  const usernameField = query<HTMLElement>('[data-terminal-username-field]');
  const passwordInput = query<HTMLInputElement>('[data-terminal-password]');
  const passwordField = query<HTMLElement>('[data-terminal-password-field]');
  const targetForm = query<HTMLFormElement>('[data-terminal-target-form]');
  const protocolSelect = query<HTMLSelectElement>('[data-terminal-protocol]');
  const hostInput = query<HTMLInputElement>('[data-terminal-host]');
  const portInput = query<HTMLInputElement>('[data-terminal-port]');
  const targetResetButton = query<HTMLButtonElement>('[data-terminal-target-reset]');
  const targetStatus = query<HTMLElement>('[data-terminal-target-status]');
  const keyboardToggleButton = query<HTMLButtonElement>('[data-terminal-kbd-toggle]');
  const keyboardPanel = query<HTMLElement>('[data-terminal-kbd]');
  const terminateToggle = query<HTMLInputElement>('[data-terminal-toggle-terminate]');
  const entryElement = query<HTMLElement>('[data-terminal-entry]');
  const entryForm = entryElement?.querySelector<HTMLFormElement>('[data-terminal-entry-form]');
  const entryBufferElement = entryElement?.querySelector<HTMLTextAreaElement>('[data-terminal-entry-buffer]');
  const entryStatusElement = entryElement?.querySelector<HTMLElement>('[data-terminal-entry-status]');
  const mobileForm = query<HTMLFormElement>('[data-terminal-mobile-form]');
  const mobileBuffer = query<HTMLTextAreaElement>('[data-terminal-mobile-buffer]');
  const mobileSendButton = query<HTMLButtonElement>('[data-terminal-mobile-send]');
  const mobileClearButton = query<HTMLButtonElement>('[data-terminal-mobile-clear]');
  const mobileStatus = query<HTMLElement>('[data-terminal-mobile-status]');

  if (
    statusElements.length === 0 ||
    indicatorElements.length === 0 ||
    !shellElement ||
    !outputElement ||
    !entryBufferElement ||
    connectButtons.length === 0 ||
    disconnectButtons.length === 0 ||
    !focusButton ||
    !viewport ||
    !gameStatus ||
    !endpointElement ||
    !usernameInput ||
    !usernameField ||
    !passwordInput ||
    !passwordField ||
    !keyboardPanel ||
    !targetForm ||
    !protocolSelect ||
    !hostInput ||
    !portInput ||
    !targetResetButton ||
    !targetStatus ||
    !entryElement ||
    !entryForm ||
    !entryStatusElement
  ) {
      throw new Error('Failed to mount the web terminal.');
    }

  const captureElement = entryBufferElement;
  if ('enterKeyHint' in captureElement) {
    captureElement.enterKeyHint = 'send';
  }
  let entryStatusIdentifier = entryStatusElement.id.trim();

  if (!entryStatusIdentifier) {
    entryStatusIdentifier = createEntryStatusId();
    entryStatusElement.id = entryStatusIdentifier;
  }

  captureElement.setAttribute('aria-describedby', entryStatusIdentifier);

  const parsePixelValue = (value: string | null): number => {
    if (!value) {
      return 0;
    }
    const parsed = Number.parseFloat(value);
    return Number.isFinite(parsed) ? parsed : 0;
  };

  const resolveViewportHeight = (): number => {
    if (typeof window === 'undefined') {
      return 0;
    }

    const visualViewportHeight = window.visualViewport?.height;
    if (Number.isFinite(visualViewportHeight)) {
      return Number(visualViewportHeight);
    }

    if (Number.isFinite(window.innerHeight)) {
      return Number(window.innerHeight);
    }

    const docElement = window.document?.documentElement;
    if (docElement && Number.isFinite(docElement.clientHeight)) {
      return Number(docElement.clientHeight);
    }

    return 0;
  };

  let baseEntryHeight = 0;

  const measureBaseEntryHeight = (target: HTMLTextAreaElement): number => {
    if (baseEntryHeight > 0) {
      return baseEntryHeight;
    }

    if (typeof window === 'undefined') {
      baseEntryHeight = target.scrollHeight;
      return baseEntryHeight;
    }

    const computed = window.getComputedStyle(target);
    const minHeight = parsePixelValue(computed.minHeight);
    const lineHeight = parsePixelValue(computed.lineHeight);
    const paddingTop = parsePixelValue(computed.paddingTop);
    const paddingBottom = parsePixelValue(computed.paddingBottom);
    const borderTop = parsePixelValue(computed.borderTopWidth);
    const borderBottom = parsePixelValue(computed.borderBottomWidth);
    const intrinsic = lineHeight + paddingTop + paddingBottom + borderTop + borderBottom;

    baseEntryHeight = Math.max(minHeight, intrinsic, target.scrollHeight);
    return baseEntryHeight;
  };

  let scrollOutputToBottom: (force?: boolean) => void = () => {};
  let updateScrollLockState: () => void = () => {};
  const pendingOutgoingEchoes: string[] = [];

  const runtime: TerminalRuntime = {
    socket: null,
    statusElements,
    indicatorElements,
    outputElement,
    shellElement,
    terminal: null,
    fitAddon: null,
    captureElement,
    entryElement,
    entryForm,
    entryStatusElement,
    connectButtons,
    disconnectButtons,
    focusButton,
    keyboardToggleButton,
    keyboardPanel,
    viewport,
    gameStatus,
    endpointElement,
    usernameInput,
    usernameField,
    passwordInput,
    passwordField,
    controlsHost,
    themeHost,
    entryPreferences: { ...entryPreferences },
    mobilePlatform,
    binaryDecoder: new TextDecoder(),
    socketUrl: typeof socketUrl === 'string' && socketUrl.trim() ? socketUrl.trim() : null,
    target,
    connected: false,
    connecting: false,
    incomingBuffer: '',
    incomingLineElement: null,
    asciiArtBlock: null,
    asciiEditorLine: null,
    introSilenced: true,
    introBuffer: '',
    maxOutputLines: 600,
    autoScrollLocked: false,
    pendingAutoScroll: false,
    identityKey: null,
    lastStoredUsername: '',
    echoSuppressBuffer: '',
    echoSuppressActiveCandidate: null,
    xtermColumnResetPending: true,
    requestDisconnect: () => false,
    clearOutput: () => {
      runtime.xtermColumnResetPending = true;
      if (runtime.terminal) {
        runtime.terminal.clear();
      } else {
        runtime.outputElement.innerHTML = '';
        runtime.incomingLineElement = null;
        runtime.incomingBuffer = '';
      }
      scrollOutputToBottom(true);
    },
    appendLine: (text: string, kind: TerminalLineKind = 'info') => {
      if (kind === 'incoming') {
        deliverIncomingPayload(text);
        return;
      }

      // Use xterm if available
      if (runtime.terminal) {
        const prefix = kind === 'error' ? '\x1b[31m[ERROR] ' : kind === 'outgoing' ? '\x1b[32m> ' : '\x1b[90m';
        const suffix = kind === 'error' || kind === 'outgoing' || kind === 'info' ? '\x1b[0m' : '';
        const lines = text.replace(/\r\n?/g, '\n').split('\n');
        for (const line of lines) {
          const normalisedLine = line.replace(/\r/g, '');
          const preparedLine = applyColumnResetToChunk(prefix + normalisedLine + suffix, runtime);
          runtime.terminal.writeln(preparedLine);
          runtime.xtermColumnResetPending = true;
        }
        return;
      }

      // Fallback to custom rendering
      const lines = text.replace(/\r\n?/g, '\n').split('\n');
      for (const line of lines) {
        const normalisedLine = line.replace(/\r/g, '');
        const entry = document.createElement('pre');
        entry.className = `terminal__line terminal__line--${kind}`;
        const { fragment, trailingBackground } = createAnsiFragment(normalisedLine, runtime);
        entry.append(fragment);
        applyTrailingBackground(entry, trailingBackground);
        runtime.outputElement.append(entry);
      }
      limitOutputLines(runtime.outputElement, runtime.maxOutputLines);
      if (runtime.incomingLineElement && !runtime.incomingLineElement.isConnected) {
        runtime.incomingLineElement = null;
        runtime.incomingBuffer = '';
      }
      scrollOutputToBottom();
    },
    updateStatus: (label, state) => {
      for (const element of runtime.statusElements) {
        element.textContent = label;
        element.setAttribute('data-state', state);
      }
      for (const indicator of runtime.indicatorElements) {
        indicator.setAttribute('data-state', state);
      }
    }
  };

  const registerOutgoingEchoCandidate = (value: string) => {
    const normalised = normaliseEchoText(value);
    if (!normalised) {
      return;
    }
    pendingOutgoingEchoes.push(normalised);
    const overflow = pendingOutgoingEchoes.length - 32;
    if (overflow > 0) {
      pendingOutgoingEchoes.splice(0, overflow);
    }
    if (!runtime.echoSuppressActiveCandidate) {
      runtime.echoSuppressActiveCandidate = pendingOutgoingEchoes[0] ?? null;
    }
  };

  const shouldSuppressOutgoingEcho = (line: string): boolean => {
    const normalised = normaliseEchoText(line);
    if (!normalised) {
      return false;
    }
    const index = pendingOutgoingEchoes.findIndex((entry) => entry === normalised);
    if (index === -1) {
      return false;
    }
    pendingOutgoingEchoes.splice(index, 1);
    if (runtime.echoSuppressActiveCandidate === normalised) {
      runtime.echoSuppressActiveCandidate = pendingOutgoingEchoes[0] ?? null;
      runtime.echoSuppressBuffer = '';
    }
    if (!runtime.echoSuppressActiveCandidate && pendingOutgoingEchoes.length > 0) {
      runtime.echoSuppressActiveCandidate = pendingOutgoingEchoes[0];
    }
    return true;
  };

  const filterOutgoingEchoesFromChunk = (chunk: string): string => {
    if (!chunk) {
      return '';
    }

    let result = '';

    for (const char of chunk) {
      if (!runtime.echoSuppressActiveCandidate && pendingOutgoingEchoes.length > 0) {
        runtime.echoSuppressActiveCandidate = pendingOutgoingEchoes[0];
      }

      const active = runtime.echoSuppressActiveCandidate;
      if (active) {
        runtime.echoSuppressBuffer += char;

        if (char === '\n') {
          const buffer = runtime.echoSuppressBuffer;
          const line = buffer.replace(/\r?\n$/, '');
          const suppressed = shouldSuppressOutgoingEcho(line);
          runtime.echoSuppressBuffer = '';
          runtime.echoSuppressActiveCandidate = pendingOutgoingEchoes[0] ?? null;
          if (!suppressed) {
            result += buffer;
          }
        } else {
          const normalisedPartial = normaliseEchoText(runtime.echoSuppressBuffer);
          if (!active.startsWith(normalisedPartial)) {
            result += runtime.echoSuppressBuffer;
            runtime.echoSuppressBuffer = '';
            runtime.echoSuppressActiveCandidate = pendingOutgoingEchoes[0] ?? active;
          }
        }

        continue;
      }

      result += char;
    }

    return result;
  };

  // Initialize xterm.js Terminal - load dynamically at runtime
  const initializeXterm = async () => {
    try {
      // Dynamic imports resolved at browser runtime, not during TypeScript compilation
      // @ts-expect-error - xterm.js modules are copied to dist/lib but not available during TS compilation
      const xtermModule = await import('../../lib/xterm.js') as any;
      // @ts-expect-error - addon-fit.js module is copied to dist/lib but not available during TS compilation
      const fitModule = await import('../../lib/addon-fit.js') as any;

      const Terminal = xtermModule.Terminal as TerminalConstructor;
      const FitAddon = fitModule.FitAddon as FitAddonConstructor;

      const term = new Terminal({
        cursorBlink: true,
        cursorStyle: 'block',
        scrollback: 10000,
        fontSize: 14,
        fontFamily: '"IBM Plex Mono", "Courier New", Courier, monospace',
        theme: {
          background: currentTheme === 'dark' ? '#1a1a1a' : '#ffffff',
          foreground: currentTheme === 'dark' ? '#e0e0e0' : '#000000',
          cursor: currentTheme === 'dark' ? '#00ff00' : '#000000',
          selection: currentTheme === 'dark' ? 'rgba(255, 255, 255, 0.3)' : 'rgba(0, 0, 0, 0.3)'
        },
        convertEol: false,
        disableStdin: true
      });

      const fitAddon = new FitAddon();
      term.loadAddon(fitAddon);

      const host = document.createElement('div');
      host.className = 'terminal-chat__xterm';
      runtime.outputElement.replaceChildren(host);
      runtime.outputElement.classList.add('terminal-chat__output--xterm');
      runtime.shellElement.classList.add('terminal-chat--xterm-ready');
      term.open(host);

      try {
        fitAddon.fit();
      } catch (error) {
        console.warn('Failed to fit terminal on init', error);
      }

      runtime.terminal = term;
      runtime.fitAddon = fitAddon;

      // Handle theme changes
      const updateTerminalTheme = () => {
        if (!runtime.terminal) {
          return;
        }
        runtime.terminal.write('\x1b[0m'); // Reset any formatting
      };

      // Trigger initial theme update
      updateTerminalTheme();
    } catch (error) {
      console.error('Failed to initialize xterm.js, falling back to custom rendering', error);
      runtime.outputElement.classList.remove('terminal-chat__output--xterm');
      runtime.shellElement.classList.remove('terminal-chat--xterm-ready');
      runtime.outputElement.replaceChildren();
      runtime.terminal = null;
      runtime.fitAddon = null;
    }
  };

  // Start xterm initialization asynchronously
  void initializeXterm();

  updateScrollLockState = () => {
    const { scrollHeight, scrollTop, clientHeight } = runtime.outputElement;
    const distanceToBottom = scrollHeight - (scrollTop + clientHeight);
    runtime.autoScrollLocked = distanceToBottom > SCROLL_LOCK_EPSILON;
  };

  scrollOutputToBottom = (force = false) => {
    if (force || !runtime.autoScrollLocked) {
      runtime.outputElement.scrollTop = runtime.outputElement.scrollHeight;
      runtime.pendingAutoScroll = false;
      updateScrollLockState();
    } else {
      runtime.pendingAutoScroll = true;
    }
  };

  const resetOutputScroll = () => {
    runtime.autoScrollLocked = false;
    runtime.pendingAutoScroll = false;

    const applyScroll = () => {
      scrollOutputToBottom(true);
    };

    if (typeof window === 'undefined' || typeof window.requestAnimationFrame !== 'function') {
      applyScroll();
      return;
    }

    window.requestAnimationFrame(applyScroll);
  };

  const handleOutputScroll = () => {
    const wasLocked = runtime.autoScrollLocked;
    updateScrollLockState();
    if (wasLocked && !runtime.autoScrollLocked && runtime.pendingAutoScroll) {
      scrollOutputToBottom(true);
    }
  };

  const resolveOutputLineHeight = (() => {
    let cached = 0;
    return (): number => {
      if (cached > 0) {
        return cached;
      }

      if (typeof window === 'undefined') {
        cached = 24;
        return cached;
      }

      const computed = window.getComputedStyle(runtime.outputElement);
      const lineHeight = parsePixelValue(computed.lineHeight);
      cached = lineHeight > 0 ? lineHeight : 24;
      return cached;
    };
  })();

  runtime.outputElement.addEventListener('scroll', handleOutputScroll, { passive: true });

  const handleManualScrollIntent = () => {
    if (typeof window === 'undefined' || typeof window.requestAnimationFrame !== 'function') {
      updateScrollLockState();
      return;
    }

    window.requestAnimationFrame(() => {
      updateScrollLockState();
    });
  };

  runtime.outputElement.addEventListener('wheel', handleManualScrollIntent, { passive: true });
  runtime.outputElement.addEventListener('touchmove', handleManualScrollIntent, { passive: true });

  if (runtime.mobilePlatform) {
    let trackingTouch = false;
    let lastTouchX = 0;
    let lastTouchY = 0;
    let accumX = 0;
    let accumY = 0;

    const sendArrowCommand = (key: 'ArrowUp' | 'ArrowDown' | 'ArrowLeft' | 'ArrowRight') => {
      const payload = keySequences[key];
      if (!payload) {
        return false;
      }
      return sendTextPayload(payload);
    };

    const resetTouchTracking = () => {
      trackingTouch = false;
      accumX = 0;
      accumY = 0;
    };

    const handleArrowTouchStart = (event: TouchEvent) => {
      if (event.touches.length !== 1) {
        resetTouchTracking();
        return;
      }
      const touch = event.touches[0];
      trackingTouch = true;
      lastTouchX = touch.clientX;
      lastTouchY = touch.clientY;
      accumX = 0;
      accumY = 0;
    };

    const applyAxisDispatch = (
      accumulator: number,
      positiveKey: 'ArrowUp' | 'ArrowDown' | 'ArrowLeft' | 'ArrowRight',
      negativeKey: 'ArrowUp' | 'ArrowDown' | 'ArrowLeft' | 'ArrowRight'
    ) => {
      let consumed = false;
      while (accumulator >= TOUCH_ARROW_THRESHOLD_PX) {
        if (!sendArrowCommand(positiveKey)) {
          break;
        }
        accumulator -= TOUCH_ARROW_THRESHOLD_PX;
        consumed = true;
      }
      while (accumulator <= -TOUCH_ARROW_THRESHOLD_PX) {
        if (!sendArrowCommand(negativeKey)) {
          break;
        }
        accumulator += TOUCH_ARROW_THRESHOLD_PX;
        consumed = true;
      }
      return { accumulator, consumed };
    };

    const handleArrowTouchMove = (event: TouchEvent) => {
      if (!trackingTouch || event.touches.length !== 1) {
        return;
      }

      const touch = event.touches[0];
      const deltaX = lastTouchX - touch.clientX;
      const deltaY = lastTouchY - touch.clientY;
      lastTouchX = touch.clientX;
      lastTouchY = touch.clientY;
      accumX += deltaX;
      accumY += deltaY;

      let consumed = false;
      const vertical = applyAxisDispatch(accumY, 'ArrowUp', 'ArrowDown');
      accumY = vertical.accumulator;
      consumed = consumed || vertical.consumed;

      const horizontal = applyAxisDispatch(accumX, 'ArrowLeft', 'ArrowRight');
      accumX = horizontal.accumulator;
      consumed = consumed || horizontal.consumed;

      if (consumed) {
        try {
          event.preventDefault();
        } catch (error) {
          // ignore preventDefault failures on passive listeners fallback
        }
      }
    };

    const handleArrowTouchEnd = () => {
      resetTouchTracking();
    };

    runtime.outputElement.addEventListener('touchstart', handleArrowTouchStart, { passive: true });
    runtime.outputElement.addEventListener('touchmove', handleArrowTouchMove, { passive: false });
    runtime.outputElement.addEventListener('touchend', handleArrowTouchEnd, { passive: true });
    runtime.outputElement.addEventListener('touchcancel', handleArrowTouchEnd, { passive: true });
  }

  updateScrollLockState();
  scrollOutputToBottom(true);

  const adjustEntryBufferHeight = () => {
    const target = runtime.captureElement;

    if (!target) {
      return;
    }

    if (typeof window === 'undefined') {
      target.style.height = '';
      target.style.overflowY = 'hidden';
      return;
    }

    const minimumHeight = measureBaseEntryHeight(target);
    target.style.height = 'auto';

    const viewportHeight = resolveViewportHeight();
    const maxHeight = viewportHeight > 0 ? Math.max(minimumHeight * 3, viewportHeight * 0.4) : minimumHeight * 3;
    const nextHeight = Math.min(Math.max(target.scrollHeight, minimumHeight), maxHeight);
    target.style.height = `${nextHeight}px`;
    target.style.overflowY = target.scrollHeight > maxHeight ? 'auto' : 'hidden';

    updateViewportSizing();
  };

  let entryResizeScheduled = false;

  const scheduleEntryResize = () => {
    if (typeof window === 'undefined') {
      adjustEntryBufferHeight();
      return;
    }

    if (entryResizeScheduled) {
      return;
    }

    entryResizeScheduled = true;
    window.requestAnimationFrame(() => {
      entryResizeScheduled = false;
      adjustEntryBufferHeight();
    });
  };

  const keyboardButtons = Array.from(
    keyboardPanel.querySelectorAll<HTMLButtonElement>('[data-terminal-kbd-key]')
  );
  const terminateShortcutButton = keyboardPanel.querySelector<HTMLButtonElement>(
    '[data-terminal-terminate-shortcut]'
  );

  const applyTerminateShortcutVisibility = (visible: boolean) => {
    if (terminateShortcutButton) {
      terminateShortcutButton.hidden = !visible;
    }
    runtime.entryPreferences.showTerminateShortcut = visible;
  };

  applyTerminateShortcutVisibility(showTerminateShortcut);

  if (terminateToggle) {
    terminateToggle.checked = showTerminateShortcut;
    terminateToggle.addEventListener('change', () => {
      const visible = terminateToggle.checked;
      applyTerminateShortcutVisibility(visible);
      writeEntryPreferences(runtime.entryPreferences);
      setEntryStatus(
        visible
          ? 'Terminate shortcut enabled. The on-screen Ctrl+Z key is now visible.'
          : 'Terminate shortcut hidden from the on-screen keyboard.',
        'muted'
      );
    });
  }


  const KEEP_ALIVE_INTERVAL_MS = 20000;
  const KEEP_ALIVE_PAYLOAD = new Uint8Array([0]);
  let keepAliveTimer: number | null = null;
  let lastBridgeActivity = Date.now();

  const markBridgeActivity = () => {
    lastBridgeActivity = Date.now();
  };

  const stopKeepAliveTimer = () => {
    if (keepAliveTimer !== null && typeof window !== 'undefined') {
      window.clearInterval(keepAliveTimer);
      keepAliveTimer = null;
    }
  };

  const ensureKeepAliveTimer = () => {
    if (typeof window === 'undefined') {
      return;
    }

    if (keepAliveTimer !== null) {
      return;
    }

    keepAliveTimer = window.setInterval(() => {
      const socket = runtime.socket;
      if (!socket || socket.readyState !== WebSocket.OPEN) {
        return;
      }

      const now = Date.now();
      if (now - lastBridgeActivity < KEEP_ALIVE_INTERVAL_MS) {
        return;
      }

      try {
        socket.send(KEEP_ALIVE_PAYLOAD);
        markBridgeActivity();
      } catch (error) {
        console.warn('Failed to send terminal keep-alive payload', error);
        stopKeepAliveTimer();
      }
    }, KEEP_ALIVE_INTERVAL_MS);
  };

  const revealKeyboardPanel = () => {
    keyboardPanel.hidden = false;
    container.classList.add('terminal-chat--keyboard-open');
  };

  let keyboardOpen = false;
  const setKeyboardOpen = (open: boolean) => {
    keyboardOpen = open;
    if (keyboardToggleButton) {
      keyboardPanel.hidden = !open;
      keyboardToggleButton.setAttribute('aria-expanded', open ? 'true' : 'false');
      container.classList.toggle('terminal-chat--keyboard-open', open);
    } else {
      revealKeyboardPanel();
    }

    if (open && keyboardButtons.length > 0) {
      keyboardButtons[0].focus();
    } else if (
      !open &&
      keyboardToggleButton &&
      document.activeElement &&
      keyboardPanel.contains(document.activeElement)
    ) {
      keyboardToggleButton.focus();
    }
  };

  if (keyboardToggleButton) {
    keyboardToggleButton.addEventListener('click', () => {
      setKeyboardOpen(!keyboardOpen);
    });

    keyboardPanel.addEventListener('keydown', (event) => {
      if (event.key === 'Escape') {
        event.preventDefault();
        setKeyboardOpen(false);
        keyboardToggleButton.focus();
      }
    });
  } else {
    revealKeyboardPanel();
    keyboardOpen = true;
  }

  keyboardButtons.forEach((button) => {
    button.addEventListener('click', (event) => {
      event.preventDefault();
      const shortcutKey = button.dataset.terminalKbdKey;
      if (!shortcutKey) {
        return;
      }
      const shortcut = onScreenShortcuts[shortcutKey];
      if (!shortcut) {
        return;
      }
      const buttonGroup = button.dataset.terminalKbdGroup?.trim();
      const inputGroup = buttonGroup || shortcut.inputGroup;
      const sent = sendTextPayload(shortcut.payload);
      if (sent) {
        setEntryStatus(`${shortcut.label} sent to the bridge.`, 'muted');
        if (ARROW_SHORTCUT_KEYS.has(shortcutKey)) {
          resetOutputScroll();
        }
        if (inputGroup === ENTRY_INPUT_GROUP) {
          focusCapture();
        } else if (typeof button.focus === 'function') {
          try {
            button.focus({ preventScroll: true });
          } catch (error) {
            try {
              button.focus();
            } catch (fallbackError) {
              // Ignore focus errors for unsupported environments.
            }
          }
        }
      }
    });
  });

  function ensureIncomingLine(): HTMLPreElement {
    if (runtime.asciiArtBlock) {
      runtime.incomingLineElement = runtime.asciiArtBlock.element;
      return runtime.asciiArtBlock.element;
    }

    if (runtime.incomingLineElement && runtime.incomingLineElement.isConnected) {
      return runtime.incomingLineElement;
    }

    const entry = document.createElement('pre');
    entry.className = 'terminal__line terminal__line--incoming';
    runtime.outputElement.append(entry);
    runtime.incomingLineElement = entry;
    limitOutputLines(runtime.outputElement, runtime.maxOutputLines);
    if (runtime.incomingLineElement && !runtime.incomingLineElement.isConnected) {
      runtime.incomingLineElement = null;
      runtime.incomingBuffer = '';
    }
    return entry;
  }

  const updateViewportSizing = () => {
    if (typeof window === 'undefined') {
      runtime.maxOutputLines = 600;
      return;
    }

    runtime.viewport.style.removeProperty('height');
    runtime.viewport.style.removeProperty('max-height');
    runtime.viewport.style.removeProperty('min-height');
    runtime.outputElement.style.removeProperty('height');
    runtime.outputElement.style.removeProperty('max-height');
    runtime.outputElement.style.removeProperty('min-height');
    runtime.outputElement.style.overflowY = 'auto';

    const computed = window.getComputedStyle(runtime.outputElement);
    const lineHeightValue = Number.parseFloat(computed.lineHeight);
    const fontSizeValue = Number.parseFloat(computed.fontSize);
    const fallbackLineHeight = Number.isFinite(fontSizeValue) ? fontSizeValue * 1.45 : 18;
    const lineHeight = Number.isFinite(lineHeightValue) && lineHeightValue > 0 ? lineHeightValue : fallbackLineHeight;
    const paddingTop = Number.parseFloat(computed.paddingTop) || 0;
    const paddingBottom = Number.parseFloat(computed.paddingBottom) || 0;
    const measuredHeight = runtime.outputElement.clientHeight;

    if (measuredHeight > 0) {
      const availableForLines = Math.max(measuredHeight - paddingTop - paddingBottom, lineHeight);
      runtime.maxOutputLines = Math.max(1, Math.floor(availableForLines / lineHeight));
      limitOutputLines(runtime.outputElement, runtime.maxOutputLines);
      return;
    }

    runtime.maxOutputLines = 600;
  };

  runtime.updateViewportSizing = updateViewportSizing;

  if (typeof window !== 'undefined') {
    updateViewportSizing();
    scheduleEntryResize();
    const handleResize = () => {
      updateViewportSizing();
      scheduleEntryResize();
      if (runtime.fitAddon) {
        try {
          runtime.fitAddon.fit();
        } catch (error) {
          console.warn('Failed to fit terminal on resize', error);
        }
      }
    };
    window.addEventListener('resize', handleResize);
    if (window.visualViewport) {
      window.visualViewport.addEventListener('resize', handleResize);
      window.visualViewport.addEventListener('scroll', handleResize);
    }
  }

  const asciiArtHeaderPattern = /shared ascii art:/i;
  const asciiArtPromptPattern = /^│\s*>/i;
  const asciiArtMessagePattern = /^#\d+\]/;
  const asciiEditorLinePattern = /^\s*(?:│\s*)?>\s?(.*)$/;

  const syncAsciiEditorEntry = (line: string) => {
    if (!runtime.asciiArtBlock) {
      runtime.asciiEditorLine = null;
      return;
    }

    const match = line.match(asciiEditorLinePattern);
    if (!match) {
      runtime.asciiEditorLine = null;
      return;
    }

    const content = match[1] ?? '';
    const normalisedContent = content.replace(/\s+$/u, '');
    const previous = runtime.asciiEditorLine;
    runtime.asciiEditorLine = normalisedContent;

    if (previous === normalisedContent) {
      return;
    }

    runtime.captureElement.value = normalisedContent;
    updateEntryControls();
    scheduleEntryResize();

    try {
      runtime.captureElement.setSelectionRange(
        normalisedContent.length,
        normalisedContent.length
      );
    } catch (error) {
      // Ignore selection errors for unsupported environments.
    }

    if (previous === null) {
      try {
        runtime.captureElement.focus({ preventScroll: true });
      } catch (error) {
        runtime.captureElement.focus();
      }
      setEntryStatus('Synced the ASCII editor line with the entry buffer.', 'muted');
    }
  };

  const shouldStartAsciiArtBlock = (line: string) => asciiArtHeaderPattern.test(line);

  const isAsciiArtTerminator = (line: string) => {
    const trimmed = line.trimStart();
    return asciiArtPromptPattern.test(trimmed) || asciiArtMessagePattern.test(trimmed);
  };

  const updateAsciiArtPreview = (currentLine: string) => {
    const block = runtime.asciiArtBlock;
    if (!block) {
      return;
    }
    block.currentLine = currentLine;
    const visibleLines = currentLine ? [...block.lines, currentLine] : [...block.lines];
<<<<<<< HEAD
    const content = visibleLines.join('\n');
    block.element.textContent = content;
    lastRenderedLine.set(block.element, content);
=======
    block.element.textContent = visibleLines.join('\n');
    syncAsciiEditorEntry(currentLine);
>>>>>>> df9d3f13
  };

  const startAsciiArtBlock = (headerLine: string, element: HTMLPreElement) => {
    runtime.asciiArtBlock = {
      element,
      lines: [headerLine],
      currentLine: ''
    };
    element.classList.add('terminal__line--ascii-art');
    element.dataset.terminalBlock = 'ascii-art';
    applyTrailingBackground(element, null);
    element.textContent = headerLine;
    lastRenderedLine.set(element, headerLine);
    runtime.incomingLineElement = element;
    runtime.incomingBuffer = '';
  };

  const appendAsciiArtLine = (line: string) => {
    const block = runtime.asciiArtBlock;
    if (!block) {
      return;
    }
    block.lines.push(line);
    block.currentLine = '';
    const content = block.lines.join('\n');
    block.element.textContent = content;
    lastRenderedLine.set(block.element, content);
  };

  const finishAsciiArtBlock = () => {
    const block = runtime.asciiArtBlock;
    if (!block) {
      return;
    }
    block.currentLine = '';
    const content = block.lines.join('\n');
    block.element.textContent = content;
    lastRenderedLine.set(block.element, content);
    runtime.asciiArtBlock = null;
    runtime.incomingLineElement = null;
    runtime.incomingBuffer = '';
    runtime.asciiEditorLine = null;
  };

  const appendStandaloneLine = (line: string) => {
    const normalisedLine = line.replace(/\r/g, '');
    const entry = document.createElement('pre');
    entry.className = 'terminal__line terminal__line--incoming';
    const { fragment, trailingBackground } = createAnsiFragment(normalisedLine, runtime);
    entry.append(fragment);
    applyTrailingBackground(entry, trailingBackground);
    lastRenderedLine.set(entry, normalisedLine);
    runtime.outputElement.append(entry);
    limitOutputLines(runtime.outputElement, runtime.maxOutputLines);
  };

  const handleAsciiLineCommit = (line: string) => {
    if (!runtime.asciiArtBlock) {
      return;
    }

    if (isAsciiArtTerminator(line)) {
      finishAsciiArtBlock();
      if (line) {
        appendStandaloneLine(line);
      }
      return;
    }

    appendAsciiArtLine(line);
  };

  function deliverIncomingPayload(chunk: string) {
    if (!chunk) {
      return;
    }

    // Use xterm.js if available - it handles all ANSI sequences correctly
    if (runtime.terminal) {
      if (runtime.introSilenced) {
        runtime.introBuffer += chunk;
        if (runtime.introBuffer.length > INTRO_CAPTURE_LIMIT) {
          runtime.introBuffer = runtime.introBuffer.slice(-INTRO_CAPTURE_LIMIT);
        }
        const markerIndex = runtime.introBuffer.indexOf(INTRO_MARKER);
        if (markerIndex === -1) {
          return;
        }
        const output = runtime.introBuffer.slice(markerIndex);
        runtime.introBuffer = '';
        runtime.introSilenced = false;
        const filteredOutput = filterOutgoingEchoesFromChunk(output);
        if (filteredOutput) {
          const preparedOutput = applyColumnResetToChunk(filteredOutput, runtime);
          runtime.terminal.write(preparedOutput);
        }
        return;
      }
      const filteredChunk = filterOutgoingEchoesFromChunk(chunk);
      if (filteredChunk) {
        const preparedChunk = applyColumnResetToChunk(filteredChunk, runtime);
        runtime.terminal.write(preparedChunk);
      }
      return;
    }

    // Fallback to custom rendering for browsers that don't support xterm
    if (chunk.includes('\u001b[2J')) {
      const parts = chunk.split('\u001b[2J');
      let first = true;
      for (const part of parts) {
        if (!first) {
          runtime.clearOutput();
        }
        first = false;
        if (part) {
          deliverIncomingPayload(part);
        }
      }
      return;
    }

    if (runtime.introSilenced) {
      runtime.introBuffer += chunk;
      if (runtime.introBuffer.length > INTRO_CAPTURE_LIMIT) {
        runtime.introBuffer = runtime.introBuffer.slice(-INTRO_CAPTURE_LIMIT);
      }
      const markerIndex = runtime.introBuffer.indexOf(INTRO_MARKER);
      if (markerIndex === -1) {
        return;
      }
      const output = runtime.introBuffer.slice(markerIndex);
      runtime.introBuffer = '';
      runtime.introSilenced = false;
      processIncomingChunk(output);
      return;
    }

    processIncomingChunk(chunk);
  }

  const handleRegularLineCommit = (line: string, element: HTMLPreElement | null) => {
    if (!shouldStartAsciiArtBlock(line)) {
      return;
    }

    const target = element ?? ensureIncomingLine();
    startAsciiArtBlock(line, target);
  };

  function processIncomingChunk(chunk: string) {
    if (!chunk) {
      return;
    }

    let buffer = runtime.incomingBuffer;
    let lineElement = runtime.incomingLineElement;
    let needsRender = false;

    for (const char of chunk) {
      if (char === '\r') {
        if (runtime.asciiArtBlock) {
          updateAsciiArtPreview(buffer);
          lineElement = runtime.asciiArtBlock.element;
          runtime.incomingLineElement = runtime.asciiArtBlock.element;
        } else {
          const target = ensureIncomingLine();
          renderAnsiLine(target, buffer, runtime);
          lineElement = runtime.incomingLineElement;
        }
        buffer = '';
        needsRender = false;
        continue;
      }

      if (char === '\n') {
        if (runtime.asciiArtBlock) {
          updateAsciiArtPreview(buffer);
          handleAsciiLineCommit(buffer);
        } else {
          const suppressEcho = shouldSuppressOutgoingEcho(buffer);
          if (suppressEcho) {
            if (lineElement && lineElement.isConnected) {
              const parent = lineElement.parentElement;
              if (parent) {
                parent.removeChild(lineElement);
              }
              lastRenderedLine.delete(lineElement);
            }
            lineElement = null;
          } else {
            if (buffer || !lineElement) {
              const target = ensureIncomingLine();
              renderAnsiLine(target, buffer, runtime);
              lineElement = runtime.incomingLineElement;
            }
            handleRegularLineCommit(buffer, lineElement);
          }
        }

        buffer = '';
        lineElement = runtime.asciiArtBlock ? runtime.asciiArtBlock.element : null;
        runtime.incomingBuffer = '';
        runtime.incomingLineElement = runtime.asciiArtBlock ? runtime.asciiArtBlock.element : null;
        needsRender = false;
        continue;
      }

      if (char === '\u0008') {
        if (buffer) {
          buffer = buffer.slice(0, -1);
          needsRender = true;
        }
        continue;
      }

      buffer += char;
      needsRender = true;
    }

    if (needsRender) {
      if (runtime.asciiArtBlock) {
        updateAsciiArtPreview(buffer);
        lineElement = runtime.asciiArtBlock.element;
        runtime.incomingLineElement = runtime.asciiArtBlock.element;
      } else {
        const target = ensureIncomingLine();
        renderAnsiLine(target, buffer, runtime);
        lineElement = target;
      }
    }

    runtime.incomingBuffer = buffer;
    runtime.incomingLineElement = lineElement;
    scrollOutputToBottom();
  }

  const collectOverridesFromInputs = (): { overrides: TargetOverrides; errors: string[] } => {
    const protocolValue = protocolSelect.value.trim().toLowerCase();
    const hostValue = hostInput.value.trim();
    const portValue = portInput.value.trim();
    const errors: string[] = [];

    if (hostValue && (hostValue.length > 255 || /\s/.test(hostValue))) {
      errors.push('Host overrides cannot contain spaces and must be under 255 characters.');
    }

    if (hostValue && isBlockedHostOverride(hostValue)) {
      errors.push('Host overrides cannot target private or loopback addresses.');
    }

    if (portValue) {
      const parsedPort = Number.parseInt(portValue, 10);
      if (!Number.isFinite(parsedPort) || parsedPort <= 0 || parsedPort > 65_535) {
        errors.push('Port overrides must be a number between 1 and 65535.');
      }
    }

    const overrides: TargetOverrides = {};

    if ((protocolValue === 'ssh' || protocolValue === 'telnet') && protocolValue !== runtime.target.defaults.protocol) {
      overrides.protocol = protocolValue;
    }

    if (hostValue && !isBlockedHostOverride(hostValue)) {
      if (!runtime.target.defaults.host || hostValue !== runtime.target.defaults.host) {
        overrides.host = hostValue;
      }
    }

    if (portValue) {
      if (!runtime.target.defaults.port || portValue !== runtime.target.defaults.port) {
        overrides.port = portValue;
      }
    }

    return { overrides, errors };
  };

  const syncUsernameField = () => {
    runtime.usernameField.style.display = '';
    runtime.usernameInput.disabled = false;
    const placeholder =
      runtime.target.protocol === 'ssh'
        ? 'Enter your SSH username'
        : 'Enter your BBS handle';
    runtime.usernameInput.placeholder = placeholder;
    const identityKey = deriveIdentityKey(runtime.target);
    const currentValue = runtime.usernameInput.value.trim();
    runtime.identityKey = identityKey;

    const storedUsername = identityKey ? readStoredUsername(identityKey) : '';
    runtime.lastStoredUsername = storedUsername;
    if (identityKey && storedUsername && (!currentValue || currentValue === runtime.target.defaultUsername)) {
      runtime.usernameInput.value = storedUsername;
      return;
    }

    if (!identityKey) {
      runtime.lastStoredUsername = '';
    }

    if (!runtime.usernameInput.value.trim() && runtime.target.defaultUsername) {
      runtime.usernameInput.value = runtime.target.defaultUsername;
    }
  };

  const hasUsername = () => runtime.usernameInput.value.trim().length > 0;

  const persistIdentity = () => {
    const key = runtime.identityKey ?? deriveIdentityKey(runtime.target);
    if (!key) {
      return;
    }
    runtime.identityKey = key;
    const trimmed = runtime.usernameInput.value.trim();
    if (trimmed === runtime.lastStoredUsername) {
      return;
    }
    writeStoredUsername(key, runtime.usernameInput.value);
    runtime.lastStoredUsername = trimmed;
  };

  const syncPasswordField = () => {
    if (runtime.target.protocol === 'ssh') {
      runtime.passwordField.style.display = '';
      runtime.passwordInput.disabled = false;
    } else {
      runtime.passwordField.style.display = 'none';
      runtime.passwordInput.disabled = true;
      runtime.passwordInput.value = '';
    }
  };

  const setConnectButtonsDisabled = (disabled: boolean) => {
    for (const button of runtime.connectButtons) {
      button.disabled = disabled;
    }
  };

  const setDisconnectButtonsDisabled = (disabled: boolean) => {
    for (const button of runtime.disconnectButtons) {
      button.disabled = disabled;
    }
  };

  const updateConnectAvailability = () => {
    if (runtime.connected || runtime.connecting) {
      setConnectButtonsDisabled(true);
      return;
    }
    const shouldDisable = !runtime.target.available || !runtime.socketUrl || !hasUsername();
    setConnectButtonsDisabled(shouldDisable);
  };
  runtime.updateConnectAvailability = updateConnectAvailability;

  const setTargetStatusMessage = (message: string, variant: 'default' | 'muted' | 'error' = 'default') => {
    targetStatus.textContent = message;
    targetStatus.classList.remove('terminal__note--muted', 'terminal__note--error');
    if (variant === 'muted') {
      targetStatus.classList.add('terminal__note--muted');
    } else if (variant === 'error') {
      targetStatus.classList.add('terminal__note--error');
    }
  };

  const updateTargetStatus = () => {
    if (!targetStatus) {
      return;
    }

    if (runtime.target.overridesApplied.host || runtime.target.overridesApplied.port || runtime.target.overridesApplied.protocol) {
      setTargetStatusMessage(
        'Manual overrides are active in this browser. Clear the fields to enjoy the server defaults again.',
        'muted'
      );
      return;
    }

    if (runtime.target.defaults.host) {
      const portLabel =
        runtime.target.defaults.port ||
        (runtime.target.defaults.protocol === 'ssh' ? '22' : runtime.target.defaults.protocol === 'telnet' ? '23' : '');
      const hostLabel = portLabel ? `${runtime.target.defaults.host}:${portLabel}` : runtime.target.defaults.host;
      setTargetStatusMessage(`Server target ${hostLabel} is ready to dial.`, 'muted');
      return;
    }

    setTargetStatusMessage('No server target configured yet. Enter a host to connect straight from the lounge.', 'muted');
  };

  const updateFormPlaceholders = () => {
    const protocolValue =
      (protocolSelect.value === 'ssh' || protocolSelect.value === 'telnet'
        ? protocolSelect.value
        : runtime.target.defaults.protocol) ?? 'telnet';
    hostInput.placeholder = runtime.target.defaults.host || runtime.target.placeholders.host || 'bbs.example.com';
    const fallbackPort =
      runtime.target.defaults.port || (protocolValue === 'ssh' ? '22' : protocolValue === 'telnet' ? '23' : '');
    portInput.placeholder = fallbackPort || runtime.target.placeholders.port || '23';
  };

  let lastAvailability = runtime.target.available;

  const refreshTarget = (announce = false) => {
    const previousAvailability = lastAvailability;

    runtime.target = resolveTarget();
    runtime.endpointElement.textContent = runtime.target.description;
    syncUsernameField();
    syncPasswordField();

    if (announce && runtime.target.available && !previousAvailability) {
      runtime.updateStatus('Disconnected', 'disconnected');
      updateTargetStatus();
    } else if (announce && !runtime.target.available && previousAvailability) {
      runtime.updateStatus('Target cleared', 'disconnected');
      setTargetStatusMessage('Terminal target cleared. Provide a host override to reconnect.', 'error');
    }
    lastAvailability = runtime.target.available;

    const overrides = loadTargetOverrides();
    protocolSelect.value = overrides.protocol ?? runtime.target.protocol ?? runtime.target.defaults.protocol;
    hostInput.value = overrides.host ?? runtime.target.host ?? runtime.target.defaults.host ?? '';
    portInput.value = overrides.port ?? runtime.target.port ?? runtime.target.defaults.port ?? '';

    updateFormPlaceholders();
    updateTargetStatus();

    if (!runtime.target.available) {
      if (announce && hostInput) {
        hostInput.focus();
      }
      setEntryStatus('No server target configured. Use the control bar to add connection details.', 'error');
    } else if (!runtime.connected && !runtime.connecting) {
      setEntryStatus(entryInstructions, 'muted');
    }

    updateConnectAvailability();
  };

  runtime.updateStatus('Disconnected', 'disconnected');
  refreshTarget(false);
  if (!runtime.socketUrl) {
    runtime.updateStatus('Bridge unavailable', 'disconnected');
    updateConnectAvailability();
    setEntryStatus('Bridge unavailable. Buffer stays queued until the service returns.', 'error');
    updateEntryControls();
  }

  for (const button of connectButtons) {
    button.addEventListener('click', () => {
      if (runtime.connected) {
        return;
      }

      const { overrides, errors } = collectOverridesFromInputs();
      if (errors.length > 0) {
        setTargetStatusMessage(errors.join(' '), 'error');
        return;
      }

      saveTargetOverrides(overrides);
      refreshTarget(false);

      if (!runtime.target.available) {
        setTargetStatusMessage('Cannot connect without a target host. Use the control bar to add overrides.', 'error');
        return;
      }

      const socketUrlText = runtime.socketUrl;
      if (!socketUrlText) {
        runtime.updateStatus('Bridge unavailable', 'disconnected');
        setEntryStatus('Bridge unavailable. Buffer stays queued until the service returns.', 'error');
        updateEntryControls();
        return;
      }
      const username = runtime.usernameInput.value.trim();
      const passwordValue = runtime.passwordInput.disabled ? '' : runtime.passwordInput.value;
      if (!username) {
        runtime.updateStatus('Username required', 'disconnected');
        setEntryStatus('Enter a username before sending buffered commands.', 'error');
        return;
      }
      runtime.updateStatus('Connecting…', 'connecting');
      runtime.connecting = true;
      setConnectButtonsDisabled(true);
      setEntryStatus('Connecting to the bridge… buffered commands will send once ready.', 'muted');
      updateEntryControls();
      try {
        const socketUrl = new URL(socketUrlText);
        socketUrl.searchParams.set('protocol', runtime.target.protocol);
        if (runtime.target.host) {
          socketUrl.searchParams.set('host', runtime.target.host);
        } else {
          socketUrl.searchParams.delete('host');
        }
        if (runtime.target.port) {
          socketUrl.searchParams.set('port', runtime.target.port);
        } else {
          socketUrl.searchParams.delete('port');
        }
        if (username) {
          socketUrl.searchParams.set('username', username);
        } else {
          socketUrl.searchParams.delete('username');
        }
        if (passwordValue) {
          socketUrl.searchParams.set('password', passwordValue);
        } else {
          socketUrl.searchParams.delete('password');
        }
        const socket = new WebSocket(socketUrl.toString());
        socket.binaryType = 'arraybuffer';

        runtime.socket = socket;
        runtime.binaryDecoder = new TextDecoder();
        runtime.introSilenced = true;
        runtime.introBuffer = '';
        socket.addEventListener('open', () => {
          markBridgeActivity();
          ensureKeepAliveTimer();
          runtime.connecting = false;
          runtime.connected = true;
          runtime.updateStatus('Connected', 'connected');
          setDisconnectButtonsDisabled(false);
          focusCapture();
          updateConnectAvailability();
          setEntryStatus('Connected. Press Enter to forward the next line.', 'muted');
          updateEntryControls();
          resetLightPaletteAutoState();
        });
        socket.addEventListener('message', (event) => {
          markBridgeActivity();
          if (typeof event.data === 'string') {
            const pending = runtime.binaryDecoder.decode();
            if (pending) {
              runtime.appendLine(pending, 'incoming');
            }
            runtime.appendLine(event.data, 'incoming');
          } else if (event.data instanceof ArrayBuffer) {
            const decoded = runtime.binaryDecoder.decode(event.data, { stream: true });
            if (decoded) {
              runtime.appendLine(decoded, 'incoming');
            }
          }
        });
        socket.addEventListener('close', (event) => {
          stopKeepAliveTimer();
          const remainder = runtime.binaryDecoder.decode();
          if (remainder) {
            runtime.appendLine(remainder, 'incoming');
          }
          runtime.connecting = false;
          runtime.connected = false;
          runtime.socket = null;
          runtime.introSilenced = true;
          runtime.introBuffer = '';
          setDisconnectButtonsDisabled(true);
          runtime.updateStatus('Disconnected', 'disconnected');
          refreshTarget(false);
          updateConnectAvailability();
          setEntryStatus('Disconnected. Buffer stays queued until you reconnect.', 'muted');
          updateEntryControls();
          resetLightPaletteAutoState();
        });
        socket.addEventListener('error', () => {
          stopKeepAliveTimer();
          runtime.updateStatus('Connection error', 'disconnected');
          runtime.introSilenced = true;
          runtime.introBuffer = '';
          setEntryStatus('Bridge error. Commands will resume after reconnecting.', 'error');
        });
      } catch (error) {
        runtime.connecting = false;
        runtime.connected = false;
        runtime.socket = null;
        setDisconnectButtonsDisabled(true);
        runtime.updateStatus('Connection failed', 'disconnected');
        console.error('Terminal connection failed', error);
        updateConnectAvailability();
        setEntryStatus('Connection failed. Buffer kept for your next attempt.', 'error');
        updateEntryControls();
      }
    });
  }

  targetForm.addEventListener('submit', (event) => {
    event.preventDefault();

    const { overrides, errors } = collectOverridesFromInputs();
    if (errors.length > 0) {
      setTargetStatusMessage(errors.join(' '), 'error');
      return;
    }

    const previousSignature = JSON.stringify(runtime.target.overridesApplied);
    saveTargetOverrides(overrides);
    refreshTarget(true);
    const currentSignature = JSON.stringify(runtime.target.overridesApplied);
    if (previousSignature === currentSignature) {
      setTargetStatusMessage('Terminal target overrides unchanged.', 'muted');
    }
  });

  targetResetButton.addEventListener('click', () => {
    clearTargetOverrides();
    refreshTarget(true);
  });

  protocolSelect.addEventListener('change', () => {
    updateFormPlaceholders();
  });

  const requestDisconnect = (reason?: string): boolean => {
    const socket = runtime.socket;
    if (!socket) {
      return false;
    }

    stopKeepAliveTimer();
    const closeReason = reason && reason.trim() ? reason : 'Client closed';
    let statusApplied = false;

    const sendDisconnectSequence = (value: string): boolean => {
      if (!socket || socket.readyState !== WebSocket.OPEN) {
        return false;
      }

      try {
        socket.send(textEncoder.encode(value));
        markBridgeActivity();
        return true;
      } catch (error) {
        console.warn('Failed to send disconnect sequence', error);
        return false;
      }
    };

    if (socket.readyState === WebSocket.OPEN) {
      runtime.updateStatus('Disconnecting…', 'connecting');
      setDisconnectButtonsDisabled(true);
      runtime.connected = false;
      runtime.connecting = true;
      runtime.updateConnectAvailability?.();
      setEntryStatus('Disconnect requested. Buffer stays available while we close the bridge.', 'muted');
      updateEntryControls();
      statusApplied = true;

      const modeSent = sendDisconnectSequence('/mode command\r');
      const exitSent = modeSent && sendDisconnectSequence('exit\r');

      if (modeSent && exitSent) {
        if (typeof window !== 'undefined') {
          window.setTimeout(() => {
            if (socket.readyState === WebSocket.OPEN) {
              try {
                socket.close(1000, closeReason);
              } catch (error) {
                console.warn('Failed to close terminal socket after graceful disconnect attempt', error);
              }
            }
          }, 1500);
        }
        return true;
      }
    }

    try {
      socket.close(1000, closeReason);
    } catch (error) {
      console.warn('Failed to close terminal socket', error);
    }

    if (!statusApplied) {
      setEntryStatus('Disconnect requested. Buffer stays available while we close the bridge.', 'muted');
      updateEntryControls();
    }

    return true;
  };

  runtime.requestDisconnect = requestDisconnect;

  for (const button of disconnectButtons) {
    button.addEventListener('click', () => {
      requestDisconnect();
    });
  }

  const focusCapture = () => {
    const target = runtime.captureElement;
    try {
      target.focus({ preventScroll: true });
    } catch (error) {
      target.focus();
    }

    try {
      const position = target.value.length;
      target.setSelectionRange(position, position);
    } catch (error) {
      // Ignore selection updates in environments that do not support setSelectionRange.
    }
  };

  focusButton.addEventListener('click', () => {
    focusCapture();
  });

  viewport.addEventListener('click', () => {
    focusCapture();
  });

  runtime.captureElement.addEventListener('focus', () => {
    runtime.viewport.classList.add('terminal__viewport--focused');
    runtime.entryElement.classList.add('terminal__entry--focused');
  });

  runtime.captureElement.addEventListener('blur', () => {
    runtime.viewport.classList.remove('terminal__viewport--focused');
    runtime.entryElement.classList.remove('terminal__entry--focused');
  });

  function setEntryStatus(message: string, tone: 'default' | 'muted' | 'error' = 'default') {
    let displayMessage = message;
    if (runtime.mobilePlatform && displayMessage) {
      const lower = displayMessage.toLowerCase();
      const captchaIndex = lower.indexOf('captcha');
      if (captchaIndex > 0) {
        displayMessage = displayMessage.slice(captchaIndex).replace(/^\s+/, '');
      }
    }

    runtime.entryStatusElement.textContent = displayMessage;
    runtime.entryStatusElement.classList.remove('terminal__entry-status--muted', 'terminal__entry-status--error');
    if (tone === 'muted') {
      runtime.entryStatusElement.classList.add('terminal__entry-status--muted');
    } else if (tone === 'error') {
      runtime.entryStatusElement.classList.add('terminal__entry-status--error');
    }
  }

  function normaliseBufferValue(value: string): string {
    return value.replace(/\r\n?|\n/g, '\n');
  }

  function isSocketOpen(): boolean {
    return Boolean(runtime.socket && runtime.socket.readyState === WebSocket.OPEN);
  }

  function updateEntryControls() {}

  function sendTextPayload(rawValue: string): boolean {
    if (!rawValue) {
      return false;
    }

    if (!isSocketOpen()) {
      setEntryStatus('Connect the bridge before sending commands.', 'error');
      updateEntryControls();
      return false;
    }

    const payload = normaliseLineBreaks(rawValue);
    if (!payload) {
      return false;
    }

    try {
      runtime.socket?.send(textEncoder.encode(payload));
      markBridgeActivity();
      return true;
    } catch (error) {
      console.warn('Failed to send terminal payload', error);
      setEntryStatus('Failed to send the command to the bridge. Try again.', 'error');
      return false;
    }
  }

  const maybeSendLightModePaletteCommand = () => {
    if (currentTheme !== 'light') {
      return;
    }
    if (paletteAutoCommandSent) {
      return;
    }

    paletteAutoCommandSent = true;
    const sentPalette = sendTextPayload('/palette adwaita\n');
    if (!sentPalette) {
      paletteAutoCommandSent = false;
      syncLightPaletteOverride();
      return;
    }

    setEntryStatus('Applied the Adwaita palette for light mode readability.', 'muted');
    applyLightPaletteOverride(false);
    applyPaletteDarkText(true);
  };

  const handleUserLineSent = (value: string) => {
    if (!value || !value.trim()) {
      return;
    }

    maybeSendLightModePaletteCommand();

    const trimmed = value.trim();
    if (!trimmed) {
      return;
    }

    registerOutgoingEchoCandidate(trimmed);

    const paletteMatch = trimmed.match(/^\/?palette\s+(.*)$/i);
    if (!paletteMatch) {
      return;
    }

    const paletteName = paletteMatch[1]?.trim().split(/\s+/u, 1)[0]?.toLowerCase() ?? '';
    if (!paletteName) {
      applyPaletteDarkText(false);
      return;
    }

    if (palettesRequiringDarkText.has(paletteName)) {
      applyPaletteDarkText(true);
    } else {
      applyPaletteDarkText(false);
    }
  };

  function flushNextBufferedLine(allowBlank = false, flushAll = false): boolean {
    const buffered = normaliseBufferValue(runtime.captureElement.value);

    if (!buffered) {
      if (!allowBlank) {
        setEntryStatus('Buffer is empty. Type a command first or press Enter to send a blank line.', 'muted');
        return false;
      }

      const sentBlank = sendTextPayload('\n');
      if (!sentBlank) {
        return false;
      }

      setEntryStatus('Sent a blank line to the bridge.', 'default');
      handleUserLineSent('');
      updateEntryControls();
      scheduleEntryResize();
      return true;
    }

    let remainder = '';
    const linesToSend: string[] = [];

    if (flushAll) {
      linesToSend.push(...buffered.split('\n'));
    } else {
      const newlineIndex = buffered.indexOf('\n');
      if (newlineIndex === -1) {
        linesToSend.push(buffered);
      } else {
        linesToSend.push(buffered.slice(0, newlineIndex));
        remainder = buffered.slice(newlineIndex + 1);
      }
    }

    if (flushAll) {
      remainder = '';
    }

    let sentCount = 0;
    for (const line of linesToSend) {
      const sent = sendTextPayload(`${line}\n`);
      if (!sent) {
        const unsentLines = linesToSend.slice(sentCount).join('\n');
        const newBuffer = flushAll
          ? [unsentLines, remainder].filter(Boolean).join('\n')
          : [line, remainder].filter(Boolean).join('\n');
        runtime.captureElement.value = newBuffer;
        scheduleEntryResize();
        try {
          const position = runtime.captureElement.value.length;
          runtime.captureElement.setSelectionRange(position, position);
        } catch (error) {
          // Ignore selection errors
        }
        runtime.captureElement.focus();
        updateEntryControls();
        return false;
      }

      handleUserLineSent(line);
      sentCount += 1;
    }

    runtime.captureElement.value = remainder;
    scheduleEntryResize();
    try {
      const position = runtime.captureElement.value.length;
      runtime.captureElement.setSelectionRange(position, position);
    } catch (error) {
      // Ignore selection errors
    }
    runtime.captureElement.focus();

    if (flushAll && linesToSend.length > 1) {
      setEntryStatus(`Sent ${linesToSend.length} lines to the bridge.`, 'default');
    } else if (linesToSend[0]) {
      setEntryStatus('Sent the next line to the bridge.', 'default');
    } else {
      setEntryStatus('Sent a blank line to the bridge.', 'default');
    }

    updateEntryControls();
    scheduleEntryResize();
    return true;
  }

    const hasMultipleBufferedLines = () =>
      normaliseBufferValue(runtime.captureElement.value).includes('\n');

    const LOCAL_EDITING_KEYS = new Set([
      'ArrowUp',
      'ArrowDown',
      'ArrowLeft',
      'ArrowRight',
      'Home',
      'End',
      'PageUp',
      'PageDown',
      'Delete',
      'Insert'
    ]);

    const insertTabCharacter = (target: HTMLTextAreaElement) => {
      const start = target.selectionStart ?? target.value.length;
      const end = target.selectionEnd ?? target.value.length;
      const before = target.value.slice(0, start);
      const after = target.value.slice(end);
      target.value = `${before}\t${after}`;
      try {
        const nextPosition = start + 1;
        target.setSelectionRange(nextPosition, nextPosition);
      } catch (error) {
        // Ignore selection errors when environments do not support setSelectionRange
      }
      updateEntryControls();
      scheduleEntryResize();
    };

    const isEditingMultilineBuffer = () => {
      const target = runtime.captureElement;
      const value = target.value;
      if (!value) {
        return false;
      }

      if (value.includes('\n')) {
        return true;
      }

      const selectionStart = target.selectionStart;
      const selectionEnd = target.selectionEnd;

      if (typeof selectionStart !== 'number' || typeof selectionEnd !== 'number') {
        return false;
      }

      const caretAtEnd = selectionStart === value.length && selectionEnd === value.length;
      return !caretAtEnd;
    };

    runtime.captureElement.addEventListener('keydown', (event) => {
      const editingBuffer = isEditingMultilineBuffer();

      if (event.key === 'Enter') {
        if ((event.ctrlKey || event.metaKey) && !event.shiftKey && !event.altKey) {
          event.preventDefault();
          const flushAll = editingBuffer || hasMultipleBufferedLines();
          flushNextBufferedLine(true, flushAll);
          return;
        }

        if (event.altKey || event.metaKey || event.shiftKey || editingBuffer) {
          return;
        }

        event.preventDefault();
        flushNextBufferedLine(true);
        return;
      }

      if (editingBuffer && !event.ctrlKey && !event.metaKey) {
        if (event.key === 'Tab') {
          event.preventDefault();
          insertTabCharacter(runtime.captureElement);
          return;
        }

        if (LOCAL_EDITING_KEYS.has(event.key)) {
          return;
        }
      }

      if (event.key === 'Backspace') {
        const target = event.currentTarget as HTMLTextAreaElement;
        const selectionStart = target.selectionStart;
        const selectionEnd = target.selectionEnd;
        const hasSelection =
          typeof selectionStart === 'number' &&
          typeof selectionEnd === 'number' &&
          selectionStart !== selectionEnd;
        const caretBeyondStart = typeof selectionStart === 'number' && selectionStart > 0;

        if (hasSelection || caretBeyondStart) {
          return;
        }

        if (
          (selectionStart === null || selectionEnd === null) &&
          target.value.length > 0
        ) {
          return;
        }
      }

      let payload = '';
      if (event.ctrlKey && event.key.length === 1) {
        const upper = event.key.toUpperCase();
        const code = upper.charCodeAt(0);
        if (code >= 65 && code <= 90) {
          payload = String.fromCharCode(code - 64);
        }
      } else if (keySequences[event.key]) {
        payload = keySequences[event.key];
      }

      if (!payload) {
        return;
      }

      if (!isSocketOpen()) {
        if (event.key === 'Tab') {
          event.preventDefault();
          insertTabCharacter(runtime.captureElement);
          return;
        }
        return;
      }

      if (sendTextPayload(payload)) {
        if (ARROW_KEY_NAMES.has(event.key)) {
          store.setServerScrolling(true);
          setTimeout(() => {
            store.setServerScrolling(false);
          }, 500);
          resetOutputScroll();
        }
        event.preventDefault();
      }
    });

    runtime.captureElement.addEventListener('paste', (event) => {
      if (!isSocketOpen()) {
        return;
      }
      const clipboardEvent = event as ClipboardEvent;
      const clipboardText = clipboardEvent.clipboardData?.getData('text') ?? '';
      if (!clipboardText) {
        return;
      }
      const normalised = normaliseBufferValue(clipboardText);
      if (!normalised.includes('\n')) {
        return;
      }

      event.preventDefault();

      const lines = normalised.split('\n');
      let sentCount = 0;
      let failed = false;

      for (const line of lines) {
        if (!sendTextPayload(`${line}\n`)) {
          failed = true;
          break;
        }
        handleUserLineSent(line);
        sentCount += 1;
      }

      runtime.captureElement.value = '';
      scheduleEntryResize();
      updateEntryControls();

      try {
        runtime.captureElement.setSelectionRange(0, 0);
      } catch (error) {
        // Ignore selection errors for unsupported environments
      }

      try {
        runtime.captureElement.focus({ preventScroll: true });
      } catch (error) {
        runtime.captureElement.focus();
      }

      if (sentCount > 0) {
        const message =
          sentCount === 1 ? 'Sent 1 line from the pasted text.' : `Sent ${sentCount} lines from the pasted text.`;
        setEntryStatus(
          failed ? `${message} The bridge stopped accepting further lines.` : message,
          failed ? 'error' : 'default'
        );
      }
    });

    runtime.captureElement.addEventListener('beforeinput', (event) => {
      if (!runtime.mobilePlatform) {
        return;
      }
      const inputEvent = event as InputEvent;
      if (typeof inputEvent.inputType !== 'string') {
        return;
      }
      if (inputEvent.isComposing) {
        return;
      }
      if (inputEvent.inputType !== 'insertLineBreak') {
        return;
      }

      event.preventDefault();
      const flushAll = hasMultipleBufferedLines();
      flushNextBufferedLine(true, flushAll);
    });

    runtime.entryForm.addEventListener('submit', (event) => {
      event.preventDefault();
      const flushAll = hasMultipleBufferedLines();
      flushNextBufferedLine(false, flushAll);
    });

    runtime.captureElement.addEventListener('input', () => {
      updateEntryControls();
      scheduleEntryResize();
    });

    setEntryStatus(entryInstructions, 'muted');
    updateEntryControls();
    scheduleEntryResize();

  runtime.usernameInput.addEventListener('input', () => {
    updateConnectAvailability();
    persistIdentity();
  });

  runtime.disposeResources = () => {
    if (runtime.terminal) {
      runtime.terminal.dispose();
      runtime.terminal = null;
    }
    if (runtime.fitAddon) {
      runtime.fitAddon.dispose();
      runtime.fitAddon = null;
    }
    runtime.outputElement.classList.remove('terminal-chat__output--xterm');
    runtime.shellElement.classList.remove('terminal-chat--xterm-ready');
    runtime.outputElement.replaceChildren();
    detachThemeListener();
    applyLightPaletteOverride(false);
  };

  return runtime;
};

export const renderTerminal = (
  store: ChatStore,
  container: HTMLElement,
  options?: RenderTerminalOptions
): TerminalRuntime => {
  const controlsHost = options?.controlsHost ?? null;
  const themeHost = options?.themeHost ?? null;

  let runtime = runtimeMap.get(container);
  if (!runtime || runtime.controlsHost !== controlsHost || runtime.themeHost !== themeHost) {
    runtime?.disposeResources?.();
    runtime?.requestDisconnect('Rebuilding terminal controls');
    runtime = createRuntime(store, container, { controlsHost, themeHost });
    runtimeMap.set(container, runtime);
  }

  const datasetPlatform = container.dataset.mobilePlatform;
  if (datasetPlatform && isMobilePlatform(datasetPlatform)) {
    runtime.mobilePlatform = datasetPlatform;
  }

  runtime.target = resolveTarget();
  runtime.endpointElement.textContent = runtime.target.description;
  if (!runtime.connected) {
    runtime.updateConnectAvailability?.();
  }

  runtime.updateViewportSizing?.();

  const state = store.snapshot();
  container.classList.toggle('terminal-chat--game', Boolean(state.activeGame));
  if (state.activeGame === 'alpha') {
    runtime.gameStatus.innerHTML =
      'Fly me to Alpha Centauri armed: connect the terminal, then follow the nav charts broadcast in the BBS feeds.';
    runtime.gameStatus.hidden = false;
  } else if (state.activeGame) {
    runtime.gameStatus.textContent = `Running game: ${state.activeGame}. Use the terminal to control it.`;
    runtime.gameStatus.hidden = false;
  } else {
    runtime.gameStatus.textContent = '';
    runtime.gameStatus.hidden = true;
  }

  return runtime;
};<|MERGE_RESOLUTION|>--- conflicted
+++ resolved
@@ -1283,14 +1283,6 @@
                 <label class="terminal-chat__field-label" for="terminal-password">Password</label>
                 <input type="password" id="terminal-password" class="terminal-chat__input" data-terminal-password placeholder="Optional" autocomplete="off" />
               </div>
-<<<<<<< HEAD
-            </div>
-            <div class="terminal-chat__menu-block terminal-chat__menu-block--keyboard-toggle" role="group" aria-label="Keyboard shortcuts">
-              <span class="terminal-chat__menu-block-title">Keyboard shortcuts</span>
-              <button type="button" class="terminal-chat__menu-button" data-terminal-kbd-toggle aria-expanded="false">
-                Toggle on-screen keyboard
-              </button>
-=======
             </form>
             <div class="terminal-chat__menu-block terminal-chat__menu-block--entry" role="group" aria-label="Entry preferences">
               <span class="terminal-chat__menu-block-title">Entry preferences</span>
@@ -1299,7 +1291,6 @@
                 <span>Show Terminate shortcut</span>
               </label>
               <p class="terminal-chat__hint terminal__note terminal__note--muted">Expose the Ctrl+Z shortcut button in the on-screen keyboard.</p>
->>>>>>> df9d3f13
             </div>
           </div>
         </nav>`;
@@ -2299,14 +2290,9 @@
     }
     block.currentLine = currentLine;
     const visibleLines = currentLine ? [...block.lines, currentLine] : [...block.lines];
-<<<<<<< HEAD
     const content = visibleLines.join('\n');
     block.element.textContent = content;
     lastRenderedLine.set(block.element, content);
-=======
-    block.element.textContent = visibleLines.join('\n');
-    syncAsciiEditorEntry(currentLine);
->>>>>>> df9d3f13
   };
 
   const startAsciiArtBlock = (headerLine: string, element: HTMLPreElement) => {
