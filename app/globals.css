:root {
<<<<<<< HEAD
  color-scheme: light;
  --bg: #fdf9ff;
  --bg-accent: rgba(159, 215, 255, 0.35);
  --surface: rgba(255, 255, 255, 0.86);
  --surface-strong: #ffffff;
  --surface-muted: rgba(255, 255, 255, 0.7);
  --border: rgba(36, 50, 74, 0.14);
  --border-strong: rgba(36, 50, 74, 0.28);
  --shadow: 0 18px 40px rgba(36, 50, 74, 0.12);
  --text: #223047;
  --text-soft: #526280;
  --text-faint: rgba(82, 98, 128, 0.65);
  --lime: #a7f3a1;
  --pink: #ffb4d3;
  --sky: #99d5ff;
  --warning: #facc15;
  --danger: #ef4444;
  --success: #22c55e;
  --terminal-bg: #0b1120;
  --terminal-panel: #111c34;
  --terminal-border: #1e2b45;
  --terminal-text: #e2e8f0;
  --terminal-muted: rgba(226, 232, 240, 0.64);
  font-family: 'Inter', 'Segoe UI', -apple-system, BlinkMacSystemFont, sans-serif;
=======
  color-scheme: dark;
  --bg: #010206;
  --bg-alt: #02111f;
  --pane: rgba(1, 17, 26, 0.9);
  --pane-alt: rgba(5, 25, 38, 0.92);
  --pane-border: rgba(58, 214, 161, 0.55);
  --pane-border-soft: rgba(58, 214, 161, 0.22);
  --pane-shadow: rgba(58, 214, 161, 0.35);
  --text: #ecfff0;
  --text-strong: #ffffff;
  --text-dim: rgba(168, 231, 201, 0.72);
  --muted: rgba(133, 209, 180, 0.55);
  --accent: #39ff14;
  --accent-soft: rgba(57, 255, 20, 0.24);
  --accent-strong: #5efc8d;
  --warning: #facc15;
  --danger: #ff6b6b;
  --terminal-bg: rgba(2, 10, 14, 0.92);
  font-family: var(--font-ibm-plex-mono), 'IBM Plex Mono', monospace;
>>>>>>> 9097a669
}

* {
  box-sizing: border-box;
}

body {
  margin: 0;
  min-height: 100vh;
  background:
<<<<<<< HEAD
    radial-gradient(circle at 20% 15%, rgba(255, 180, 211, 0.4), transparent 55%),
    radial-gradient(circle at 80% 85%, rgba(159, 215, 255, 0.35), transparent 60%),
    linear-gradient(160deg, #fdfbff 0%, #f3fbff 45%, #fef6ff 100%);
  color: var(--text);
  font-family: 'Inter', 'Segoe UI', -apple-system, BlinkMacSystemFont, sans-serif;
  line-height: 1.6;
}

h1,
h2,
h3,
h4,
h5,
h6 {
  color: var(--text);
  font-weight: 600;
  margin: 0;
}

p {
  margin: 0;
  color: var(--text-soft);
}

a {
  color: #2563eb;
}

a:hover,
a:focus-visible {
  text-decoration: underline;
}

.chatter-app {
  max-width: 1200px;
  margin: 0 auto;
  padding: 2.5rem 1.5rem 3rem;
=======
    radial-gradient(circle at 20% 15%, rgba(57, 255, 20, 0.18), transparent 55%),
    radial-gradient(circle at 80% 85%, rgba(0, 212, 255, 0.18), transparent 55%),
    linear-gradient(140deg, #010b14 0%, #020206 35%, #000000 100%);
  color: var(--text);
  font-family: var(--font-ibm-plex-mono), 'IBM Plex Mono', monospace;
  letter-spacing: 0.04em;
  position: relative;
}

body::before {
  content: '';
  position: fixed;
  inset: 0;
  pointer-events: none;
  background: repeating-linear-gradient(
      180deg,
      rgba(9, 20, 26, 0.18) 0px,
      rgba(9, 20, 26, 0.18) 2px,
      transparent 2px,
      transparent 4px
    ),
    linear-gradient(180deg, rgba(57, 255, 20, 0.05), transparent);
  mix-blend-mode: screen;
  opacity: 0.45;
  z-index: 1;
}

body::after {
  content: '';
  position: fixed;
  inset: 0;
  pointer-events: none;
  background: radial-gradient(circle at center, rgba(57, 255, 20, 0.08), transparent 65%);
  opacity: 0.55;
  z-index: 0;
}

.terminal-shell {
  position: relative;
  z-index: 2;
  min-height: 100vh;
  display: flex;
  justify-content: center;
  padding: 3.5rem 1.8rem;
}

.terminal-shell__scanlines {
  position: absolute;
  inset: 0;
  background: repeating-linear-gradient(180deg, rgba(0, 0, 0, 0.2) 0, rgba(0, 0, 0, 0.2) 1px, transparent 1px, transparent 3px);
  opacity: 0.25;
  mix-blend-mode: soft-light;
  pointer-events: none;
  z-index: 1;
}

.terminal-shell__frame {
  position: relative;
  z-index: 2;
  width: 100%;
  max-width: 1440px;
  background: linear-gradient(145deg, rgba(1, 22, 33, 0.95), rgba(0, 8, 13, 0.9));
  border: 2px solid var(--pane-border);
  box-shadow: 0 0 40px rgba(0, 0, 0, 0.65), 0 0 80px rgba(57, 255, 20, 0.15);
  border-radius: 22px;
  padding: 2.75rem 2.5rem;
>>>>>>> 9097a669
  display: flex;
  flex-direction: column;
  gap: 2rem;
}

<<<<<<< HEAD
.chatter-app__header {
  background: linear-gradient(135deg, rgba(167, 243, 161, 0.55), rgba(153, 213, 255, 0.35));
  border-radius: 28px;
  border: 1px solid rgba(153, 213, 255, 0.45);
  padding: 2.25rem 2.5rem;
  box-shadow: 0 24px 60px rgba(153, 213, 255, 0.28);
  display: flex;
  flex-direction: column;
  gap: 0.75rem;
}

.chatter-app__ribbon {
  align-self: flex-start;
  padding: 0.25rem 0.75rem;
  background: rgba(255, 180, 211, 0.65);
  color: #7b1b5d;
  border-radius: 999px;
  font-size: 0.75rem;
  font-weight: 600;
  letter-spacing: 0.08em;
  text-transform: uppercase;
}

.chatter-app__header h1 {
  font-size: 2.4rem;
  font-weight: 700;
  letter-spacing: -0.01em;
  color: #1f2a44;
}

.chatter-app__header p {
  max-width: 640px;
}

.chatter-app__main {
  display: grid;
  grid-template-columns: minmax(0, 2.2fr) minmax(260px, 1fr);
  gap: 1.5rem;
  align-items: start;
}

.chatter-app__sidebar {
  display: flex;
  flex-direction: column;
  gap: 1.25rem;
}

.chatter-app__terminal {
  display: flex;
  flex-direction: column;
}

.panel {
  background: var(--surface);
  border-radius: 24px;
  border: 1px solid var(--border);
  box-shadow: var(--shadow);
  padding: 1.75rem;
  backdrop-filter: blur(10px);
  display: flex;
  flex-direction: column;
  gap: 1.25rem;
}

.panel--chat {
  min-height: 480px;
}

.panel--terminal {
  background: linear-gradient(160deg, rgba(11, 17, 32, 0.95), rgba(17, 28, 52, 0.95));
  color: var(--terminal-text);
  border: 1px solid var(--terminal-border);
  box-shadow: 0 28px 50px rgba(11, 17, 32, 0.35);
  padding: 1.5rem;
}

.panel--terminal h2,
.panel--terminal p,
.panel--terminal span,
.panel--terminal label {
  color: var(--terminal-text);
}

.panel--terminal .card__subtitle,
.panel--terminal .terminal__note,
.panel--terminal .terminal__note--alpha {
  color: var(--terminal-muted);
}

.card__header {
  display: flex;
  align-items: flex-start;
  gap: 0.85rem;
}

.card__glyph {
  width: 2.25rem;
  height: 2.25rem;
  border-radius: 0.85rem;
  background: rgba(167, 243, 161, 0.45);
  display: inline-flex;
  align-items: center;
  justify-content: center;
  font-weight: 600;
  color: #2a7a37;
  font-size: 0.85rem;
  letter-spacing: 0.08em;
  text-transform: uppercase;
}

.card__titles {
  display: flex;
  flex-direction: column;
  gap: 0.35rem;
}

.card__subtitle {
  font-size: 0.9rem;
  color: var(--text-faint);
}

.card__body {
  display: flex;
  flex-direction: column;
  gap: 1.1rem;
}

.card__body--stacked {
  gap: 1.5rem;
}

.card__description {
  color: var(--text-faint);
}

.card__footer {
  display: flex;
  flex-wrap: wrap;
  gap: 0.75rem;
  align-items: center;
}

button,
input,
select,
textarea {
  font: inherit;
}

button {
  appearance: none;
  border: none;
  border-radius: 999px;
  background: linear-gradient(135deg, rgba(153, 213, 255, 0.9), rgba(255, 180, 211, 0.9));
  color: #19324b;
  font-weight: 600;
  padding: 0.55rem 1.25rem;
  cursor: pointer;
  transition: transform 0.18s ease, box-shadow 0.18s ease;
  box-shadow: 0 12px 25px rgba(153, 213, 255, 0.3);
}

button:hover,
button:focus-visible {
  transform: translateY(-1px);
  box-shadow: 0 16px 32px rgba(153, 213, 255, 0.35);
}

button:disabled {
  background: rgba(226, 232, 240, 0.55);
  color: rgba(17, 24, 39, 0.4);
  cursor: not-allowed;
  box-shadow: none;
  transform: none;
}

.button--ghost,
.terminal__controls-buttons button:not(:first-child) {
  background: rgba(255, 255, 255, 0.12);
  border: 1px solid rgba(159, 215, 255, 0.25);
  color: var(--text);
  box-shadow: none;
}

.button--ghost:hover,
.button--ghost:focus-visible,
.terminal__controls-buttons button:not(:first-child):hover,
.terminal__controls-buttons button:not(:first-child):focus-visible {
  background: rgba(159, 215, 255, 0.2);
  transform: none;
}

textarea,
select,
input[type='text'] {
  width: 100%;
  border-radius: 16px;
  border: 1px solid var(--border);
  background: var(--surface-strong);
  padding: 0.6rem 0.85rem;
  color: var(--text);
  transition: border-color 0.15s ease, box-shadow 0.15s ease;
  box-shadow: inset 0 1px 3px rgba(36, 50, 74, 0.08);
}

textarea:focus,
select:focus,
input[type='text']:focus {
  outline: none;
  border-color: rgba(153, 213, 255, 0.9);
  box-shadow: 0 0 0 4px rgba(153, 213, 255, 0.25);
}

textarea {
  min-height: 120px;
  resize: vertical;
}

.form-grid {
  display: grid;
  gap: 0.75rem;
}

.feedback {
  font-size: 0.85rem;
  margin: 0;
  color: var(--text-soft);
}

.feedback--error {
  color: var(--danger);
}

.feedback--success {
  color: var(--success);
=======
.terminal-shell__frame::before,
.terminal-shell__frame::after {
  content: '';
  position: absolute;
  border: 1px solid rgba(57, 255, 20, 0.18);
  inset: 1.4rem;
  border-radius: 18px;
  pointer-events: none;
}

.terminal-shell__frame::after {
  inset: 0.5rem;
  border-color: rgba(57, 255, 20, 0.12);
}

.terminal-shell__header {
  display: grid;
  grid-template-columns: minmax(0, 1.3fr) minmax(280px, 360px);
  gap: 2rem;
  align-items: stretch;
}

.terminal-shell__brand {
  background: var(--pane-alt);
  border: 1px solid var(--pane-border);
  border-radius: 18px;
  padding: 1.8rem 2rem;
  display: flex;
  flex-direction: column;
  gap: 0.75rem;
  box-shadow: 0 0 0 1px rgba(57, 255, 20, 0.12), 0 20px 35px rgba(0, 0, 0, 0.45);
}

.terminal-shell__brand-code {
  font-size: 0.75rem;
  text-transform: uppercase;
  letter-spacing: 0.45em;
  color: var(--accent);
  display: inline-flex;
  align-items: center;
  gap: 0.6rem;
}

.terminal-shell__brand h1 {
  margin: 0;
  font-size: 2.35rem;
  text-transform: uppercase;
  letter-spacing: 0.2em;
  color: var(--text-strong);
}

.terminal-shell__brand p {
  margin: 0;
  color: var(--text-dim);
  line-height: 1.6;
  max-width: 720px;
}

.terminal-shell__session {
  position: relative;
  min-height: 100%;
}

.terminal-shell__grid {
  display: grid;
  grid-template-columns: 1.35fr 1.1fr 1fr;
  gap: 1.9rem;
  align-items: start;
}

.terminal-shell__column {
  display: flex;
  flex-direction: column;
  gap: 1.75rem;
}

.card {
  position: relative;
  background: var(--pane);
  border: 1px solid var(--pane-border-soft);
  border-radius: 18px;
  padding: 1.6rem 1.8rem;
  color: var(--text);
  box-shadow: 0 0 0 1px rgba(57, 255, 20, 0.08), 0 12px 28px rgba(0, 0, 0, 0.55);
  display: flex;
  flex-direction: column;
  gap: 1.4rem;
  isolation: isolate;
}

.card::before {
  content: '';
  position: absolute;
  inset: 0.8rem;
  border: 1px dashed rgba(57, 255, 20, 0.18);
  border-radius: 14px;
  pointer-events: none;
}

.card--terminal {
  padding: 1.2rem 1.4rem 1.6rem;
  gap: 1.2rem;
  background: var(--terminal-bg);
}

.card__header {
  display: flex;
  align-items: center;
  gap: 1.1rem;
  border-bottom: 1px dashed rgba(57, 255, 20, 0.18);
  padding-bottom: 1rem;
}

.card__glyph {
  display: inline-flex;
  align-items: center;
  justify-content: center;
  padding: 0.35rem 0.9rem;
  border-radius: 999px;
  border: 1px solid rgba(57, 255, 20, 0.35);
  background: var(--accent-soft);
  color: var(--accent);
  font-size: 0.72rem;
  letter-spacing: 0.3em;
  text-transform: uppercase;
}

.card__titles {
  display: flex;
  flex-direction: column;
  gap: 0.4rem;
}

.card__titles h2 {
  margin: 0;
  text-transform: uppercase;
  letter-spacing: 0.18em;
  font-size: 1.05rem;
}

.card__subtitle {
  margin: 0;
  color: var(--muted);
  font-size: 0.8rem;
  letter-spacing: 0.16em;
  text-transform: uppercase;
}

.card__description {
  margin: 0;
  line-height: 1.6;
  color: var(--text-dim);
  font-size: 0.92rem;
}

.card__body {
  display: flex;
  flex-direction: column;
  gap: 1.2rem;
}

.card__body--stacked {
  flex: 1;
}

.card__footer {
  display: flex;
  gap: 0.9rem;
  align-items: center;
  flex-wrap: wrap;
  border-top: 1px dashed rgba(57, 255, 20, 0.18);
  padding-top: 1rem;
}

.card__badge {
  display: inline-flex;
  align-items: center;
  padding: 0.3rem 0.75rem;
  border-radius: 999px;
  border: 1px solid rgba(57, 255, 20, 0.25);
  color: var(--accent);
  letter-spacing: 0.18em;
  font-size: 0.68rem;
  text-transform: uppercase;
>>>>>>> 9097a669
}

.motd {
  background: rgba(1, 8, 13, 0.9);
  border: 1px solid rgba(57, 255, 20, 0.16);
  border-radius: 14px;
  padding: 1.1rem 1.3rem;
  line-height: 1.7;
  font-size: 0.95rem;
  color: var(--text);
}

.motd__body {
  margin: 0;
  white-space: pre-wrap;
}

.session-panel {
  display: flex;
  flex-direction: column;
<<<<<<< HEAD
  gap: 1rem;
  max-height: 420px;
  overflow-y: auto;
  padding-right: 0.5rem;
}

.chat-feed::-webkit-scrollbar {
  width: 6px;
}

.chat-feed::-webkit-scrollbar-thumb {
  background: rgba(159, 215, 255, 0.75);
  border-radius: 999px;
}

.chat-message {
  background: var(--surface-strong);
  border-radius: 18px;
  padding: 1rem 1.15rem;
  border: 1px solid rgba(36, 50, 74, 0.1);
  display: flex;
  flex-direction: column;
  gap: 0.65rem;
  box-shadow: inset 0 0 0 1px rgba(167, 243, 161, 0.08);
=======
  gap: 1.2rem;
}

.session-panel__header {
  display: grid;
  grid-template-columns: auto 1fr auto;
  align-items: center;
  gap: 1rem;
  border-bottom: 1px dashed rgba(57, 255, 20, 0.18);
  padding-bottom: 0.9rem;
}

.session-panel__glyph {
  font-size: 0.72rem;
  letter-spacing: 0.28em;
  text-transform: uppercase;
  padding: 0.3rem 0.8rem;
  border-radius: 999px;
  border: 1px solid rgba(57, 255, 20, 0.35);
  background: rgba(57, 255, 20, 0.16);
  color: var(--accent);
}

.session-panel__titles {
  display: flex;
  flex-direction: column;
  gap: 0.35rem;
>>>>>>> 9097a669
}

.session-panel__titles h2 {
  margin: 0;
  text-transform: uppercase;
  letter-spacing: 0.18em;
  font-size: 0.98rem;
}

.session-panel__titles p {
  margin: 0;
  color: var(--text-dim);
  font-size: 0.78rem;
  letter-spacing: 0.16em;
  text-transform: uppercase;
}

.session-panel__status {
  padding: 0.35rem 0.8rem;
  border-radius: 999px;
  border: 1px solid rgba(57, 255, 20, 0.35);
  text-transform: uppercase;
  letter-spacing: 0.22em;
  font-size: 0.7rem;
}

.session-panel__status--online {
  background: rgba(57, 255, 20, 0.2);
  color: var(--accent);
}

.session-panel__status--offline {
  background: rgba(255, 107, 107, 0.18);
  color: var(--danger);
  border-color: rgba(255, 107, 107, 0.35);
}

.session-panel__grid {
  display: flex;
<<<<<<< HEAD
  justify-content: space-between;
  align-items: baseline;
  gap: 0.75rem;
  font-size: 0.85rem;
  color: var(--text-faint);
}

.chat-message__meta strong {
  font-size: 0.95rem;
  color: var(--text);
}

.chat-message__reply-to {
  font-size: 0.8rem;
  color: var(--text-faint);
  display: flex;
  flex-wrap: wrap;
  gap: 0.5rem;
}

.chat-message__body {
  color: var(--text);
  margin: 0;
=======
  flex-direction: column;
  gap: 0.75rem;
  margin: 0;
}

.session-panel__row {
  display: grid;
  grid-template-columns: 120px 1fr;
  gap: 1.1rem;
  align-items: baseline;
  font-size: 0.85rem;
}

.session-panel__row dt {
  margin: 0;
  color: var(--muted);
  letter-spacing: 0.16em;
  text-transform: uppercase;
}

.session-panel__row dd {
  margin: 0;
  color: var(--text);
>>>>>>> 9097a669
}

.session-panel__actions {
  display: flex;
  flex-wrap: wrap;
<<<<<<< HEAD
  gap: 0.5rem;
}

.chat-message__reaction-chip {
  padding: 0.2rem 0.65rem;
  border-radius: 999px;
  background: rgba(255, 180, 211, 0.35);
  color: #7b1b5d;
  font-size: 0.75rem;
  font-weight: 600;
}

.session-panel {
  display: flex;
  flex-direction: column;
  gap: 1.25rem;
}

.session-panel__header {
  display: flex;
  align-items: center;
  gap: 0.85rem;
}

.session-panel__glyph {
  background: rgba(153, 213, 255, 0.45);
  color: #0f3d63;
  width: 2.25rem;
  height: 2.25rem;
  border-radius: 0.85rem;
  display: inline-flex;
  align-items: center;
  justify-content: center;
  font-size: 0.85rem;
  font-weight: 600;
  text-transform: uppercase;
  letter-spacing: 0.1em;
}

.session-panel__titles {
  display: flex;
  flex-direction: column;
  gap: 0.25rem;
}

.session-panel__status {
  margin-left: auto;
  padding: 0.25rem 0.75rem;
  border-radius: 999px;
  font-size: 0.75rem;
  letter-spacing: 0.08em;
  text-transform: uppercase;
  font-weight: 600;
}

.session-panel__status--online {
  background: rgba(167, 243, 161, 0.35);
  color: #2a7a37;
=======
  gap: 0.8rem;
  align-items: center;
  border-top: 1px dashed rgba(57, 255, 20, 0.18);
  padding-top: 0.9rem;
}

button,
.button {
  border: 1px solid rgba(57, 255, 20, 0.35);
  background: linear-gradient(135deg, rgba(57, 255, 20, 0.2), rgba(57, 255, 20, 0.35));
  color: var(--text);
  text-transform: uppercase;
  letter-spacing: 0.18em;
  font-size: 0.72rem;
  padding: 0.55rem 1.2rem;
  border-radius: 999px;
  cursor: pointer;
  transition: transform 120ms ease, box-shadow 120ms ease, filter 120ms ease;
  font-family: var(--font-ibm-plex-mono), 'IBM Plex Mono', monospace;
}

button:hover:not(:disabled) {
  box-shadow: 0 0 14px rgba(57, 255, 20, 0.35);
}

button:active:not(:disabled) {
  transform: translateY(1px);
}

button:disabled {
  opacity: 0.55;
  cursor: not-allowed;
}

.button--ghost,
button.ghost {
  background: transparent;
  border-color: rgba(57, 255, 20, 0.25);
  color: var(--text-dim);
}

button.ghost {
  padding: 0.35rem 0.9rem;
  letter-spacing: 0.12em;
}

.form-grid {
  display: grid;
  gap: 0.8rem;
  background: rgba(2, 14, 22, 0.75);
  border: 1px solid rgba(57, 255, 20, 0.18);
  border-radius: 14px;
  padding: 1.1rem 1.2rem;
}

form label {
  font-size: 0.74rem;
  text-transform: uppercase;
  letter-spacing: 0.18em;
  color: var(--muted);
}

form input,
form select,
form textarea {
  width: 100%;
  border-radius: 12px;
  border: 1px solid rgba(57, 255, 20, 0.25);
  background: rgba(0, 6, 10, 0.75);
  color: var(--text);
  padding: 0.65rem 0.75rem;
  font-family: var(--font-ibm-plex-mono), 'IBM Plex Mono', monospace;
  font-size: 0.88rem;
  letter-spacing: 0.05em;
}

form input:focus,
form select:focus,
form textarea:focus {
  outline: none;
  border-color: var(--accent);
  box-shadow: 0 0 0 2px rgba(57, 255, 20, 0.2);
>>>>>>> 9097a669
}

.session-panel__status--offline {
  background: rgba(203, 213, 225, 0.6);
  color: rgba(15, 23, 42, 0.6);
}

<<<<<<< HEAD
.session-panel__grid {
  display: grid;
  gap: 0.65rem;
=======
.feedback {
  font-size: 0.72rem;
  margin: 0;
  text-transform: uppercase;
  letter-spacing: 0.16em;
  color: var(--text-dim);
>>>>>>> 9097a669
}

.session-panel__row {
  display: grid;
  grid-template-columns: minmax(0, 0.9fr) minmax(0, 1.1fr);
  align-items: baseline;
  gap: 0.5rem;
  font-size: 0.9rem;
  color: var(--text-soft);
}

<<<<<<< HEAD
.session-panel__row dt {
  font-weight: 600;
=======
.feedback--success {
  color: rgba(94, 252, 141, 0.9);
}

.chat-feed {
  display: flex;
  flex-direction: column;
  gap: 1rem;
  max-height: 520px;
  overflow-y: auto;
  padding-right: 0.4rem;
}

.chat-message {
  border: 1px solid rgba(57, 255, 20, 0.2);
  border-radius: 14px;
  background: rgba(1, 10, 16, 0.85);
  padding: 1rem 1.1rem;
  display: flex;
  flex-direction: column;
  gap: 0.6rem;
  box-shadow: inset 0 0 12px rgba(57, 255, 20, 0.05);
}

.chat-message__meta {
  display: flex;
  justify-content: space-between;
  gap: 1rem;
  align-items: baseline;
  font-size: 0.74rem;
  text-transform: uppercase;
  letter-spacing: 0.16em;
  color: var(--muted);
}

.chat-message__meta strong {
  color: var(--text);
}

.chat-message__reply-to {
  font-size: 0.72rem;
  color: var(--text-dim);
  display: flex;
  flex-direction: column;
  gap: 0.25rem;
}

.chat-message__body {
  margin: 0;
  white-space: pre-wrap;
  line-height: 1.6;
  font-size: 0.92rem;
  color: var(--text);
}

.chat-message__reactions {
  display: flex;
  flex-wrap: wrap;
  gap: 0.4rem;
}

.chat-message__reaction-chip {
  border-radius: 999px;
  border: 1px solid rgba(57, 255, 20, 0.2);
  padding: 0.3rem 0.7rem;
  font-size: 0.68rem;
  letter-spacing: 0.14em;
  text-transform: uppercase;
  color: var(--text-dim);
>>>>>>> 9097a669
}

.session-panel__row dd {
  margin: 0;
}

.session-panel__actions {
  display: flex;
<<<<<<< HEAD
  flex-wrap: wrap;
  gap: 0.6rem;
  align-items: center;
}

.terminal {
  display: flex;
  flex-direction: column;
  gap: 1.25rem;
=======
  flex-direction: column;
  gap: 1.6rem;
}

.utility-section {
  border-radius: 16px;
  border: 1px solid rgba(57, 255, 20, 0.2);
  background: rgba(2, 12, 18, 0.85);
  padding: 1.2rem 1.3rem;
  display: flex;
  flex-direction: column;
  gap: 0.9rem;
>>>>>>> 9097a669
}

.terminal__header {
  display: flex;
  flex-direction: column;
  gap: 0.35rem;
}

<<<<<<< HEAD
.terminal__status {
  display: inline-flex;
  align-items: center;
  gap: 0.45rem;
  font-size: 0.85rem;
  color: var(--terminal-muted);
}

.terminal__indicator {
  width: 0.65rem;
  height: 0.65rem;
  border-radius: 50%;
  background: rgba(248, 250, 252, 0.3);
  position: relative;
}

.terminal__indicator[data-state='connecting'] {
  background: #facc15;
  box-shadow: 0 0 0 4px rgba(250, 204, 21, 0.25);
=======
.utility-section h3 {
  margin: 0;
  text-transform: uppercase;
  letter-spacing: 0.18em;
  font-size: 0.82rem;
  color: var(--accent-strong);
}

.utility-section p {
  margin: 0;
  font-size: 0.74rem;
  letter-spacing: 0.12em;
  text-transform: uppercase;
  color: var(--muted);
>>>>>>> 9097a669
}

.terminal__indicator[data-state='connected'] {
  background: #4ade80;
  box-shadow: 0 0 0 4px rgba(74, 222, 128, 0.25);
}

.terminal__indicator[data-state='disconnected'] {
  background: rgba(226, 232, 240, 0.45);
}

.terminal__endpoint {
  display: flex;
  flex-wrap: wrap;
  gap: 0.5rem;
  align-items: center;
  font-size: 0.9rem;
  color: var(--terminal-muted);
}

.terminal__endpoint-label {
  font-weight: 600;
  color: var(--terminal-text);
}

.terminal__controls {
  display: flex;
  flex-direction: column;
<<<<<<< HEAD
  gap: 0.75rem;
=======
  gap: 0.85rem;
}

.badge-list {
  display: flex;
  flex-wrap: wrap;
  gap: 0.35rem;
}

.badge-list span {
  background: rgba(1, 10, 16, 0.85);
  border: 1px dashed rgba(57, 255, 20, 0.25);
  border-radius: 999px;
  padding: 0.35rem 0.8rem;
  font-size: 0.68rem;
  letter-spacing: 0.12em;
  color: var(--text-dim);
  text-transform: uppercase;
>>>>>>> 9097a669
}

.terminal__controls-buttons {
  display: flex;
  flex-wrap: wrap;
  gap: 0.6rem;
}

.terminal__options {
  background: rgba(17, 28, 52, 0.65);
  border-radius: 18px;
  border: 1px solid rgba(148, 163, 184, 0.2);
  padding: 1rem 1.2rem;
}

.terminal__options summary {
  cursor: pointer;
  font-weight: 600;
  color: var(--terminal-text);
  list-style: none;
}

.terminal__options summary::-webkit-details-marker {
  display: none;
}

.terminal__options-body {
  display: flex;
  flex-direction: column;
<<<<<<< HEAD
  gap: 1rem;
  margin-top: 0.85rem;
}

.terminal__target-grid {
  display: grid;
  gap: 0.75rem;
  grid-template-columns: repeat(auto-fit, minmax(180px, 1fr));
}

.terminal__field {
  display: flex;
  flex-direction: column;
  gap: 0.35rem;
  font-size: 0.85rem;
  color: var(--terminal-muted);
}

.terminal__field-label {
  font-weight: 600;
  color: var(--terminal-text);
}

.panel--terminal input,
.panel--terminal select,
.panel--terminal textarea {
  background: rgba(15, 23, 42, 0.7);
  border: 1px solid rgba(148, 163, 184, 0.35);
  color: var(--terminal-text);
  box-shadow: none;
}

.panel--terminal input:focus,
.panel--terminal select:focus,
.panel--terminal textarea:focus {
  border-color: rgba(153, 213, 255, 0.85);
  box-shadow: 0 0 0 4px rgba(153, 213, 255, 0.22);
}

.terminal__target-actions {
  display: flex;
  flex-wrap: wrap;
  gap: 0.6rem;
}

.terminal__note {
  font-size: 0.85rem;
  color: var(--terminal-muted);
}

.terminal__viewport {
  border-radius: 16px;
  border: 1px solid rgba(148, 163, 184, 0.25);
  background: radial-gradient(circle at top, rgba(15, 23, 42, 0.85), rgba(11, 17, 32, 0.9));
  min-height: 220px;
  max-height: 320px;
  overflow-y: auto;
  padding: 1rem;
=======
  gap: 1.2rem;
}

.cheatsheet details {
  background: rgba(2, 12, 18, 0.85);
  border-radius: 14px;
  border: 1px solid rgba(57, 255, 20, 0.2);
  padding: 1rem 1.1rem;
>>>>>>> 9097a669
}

.terminal__output {
  font-family: 'IBM Plex Mono', ui-monospace, SFMono-Regular, Menlo, Monaco, Consolas, monospace;
  font-size: 0.85rem;
  line-height: 1.45;
  color: var(--terminal-text);
  display: flex;
  flex-direction: column;
  gap: 0.3rem;
}

.cheatsheet summary::-webkit-details-marker {
  display: none;
}

.terminal__line {
  margin: 0;
<<<<<<< HEAD
  white-space: pre-wrap;
}

.terminal__line--incoming {
  color: #f1f5f9;
}

.terminal__line--outgoing {
  color: #a855f7;
}

.terminal__line--info {
  color: #38bdf8;
}

.terminal__line--error {
  color: #f87171;
}

.terminal__capture {
  position: absolute;
  width: 1px;
  height: 1px;
  padding: 0;
  margin: -1px;
  border: 0;
  clip: rect(0, 0, 0, 0);
  clip-path: inset(50%);
  overflow: hidden;
}

.cheatsheet {
  display: flex;
  flex-direction: column;
  gap: 1.25rem;
}

.cheatsheet__section {
  display: flex;
  flex-direction: column;
  gap: 1rem;
}

.cheatsheet__header {
  display: flex;
  flex-direction: column;
  gap: 0.4rem;
=======
  text-transform: uppercase;
  letter-spacing: 0.18em;
  font-size: 0.78rem;
  color: var(--accent-strong);
}

.cheatsheet summary p {
  margin: 0;
  font-size: 0.7rem;
  letter-spacing: 0.14em;
  text-transform: uppercase;
  color: var(--muted);
>>>>>>> 9097a669
}

.cheatsheet__list {
  list-style: none;
  margin: 0.9rem 0 0;
  padding: 0;
<<<<<<< HEAD
  margin: 0;
  display: flex;
  flex-direction: column;
  gap: 0.75rem;
}

.cheatsheet__item {
  display: grid;
  gap: 0.5rem;
  grid-template-columns: minmax(0, 0.6fr) minmax(0, 1fr) minmax(0, 0.8fr);
  align-items: center;
  font-size: 0.85rem;
  padding: 0.65rem 0.75rem;
  border-radius: 14px;
  background: rgba(255, 255, 255, 0.65);
  border: 1px solid rgba(36, 50, 74, 0.08);
}

.cheatsheet__item code {
  font-family: 'IBM Plex Mono', ui-monospace, SFMono-Regular, Menlo, Monaco, Consolas, monospace;
  background: rgba(153, 213, 255, 0.3);
  color: #0f3d63;
  padding: 0.15rem 0.35rem;
  border-radius: 6px;
}

.cheatsheet-terminal {
  border-radius: 18px;
  border: 1px solid rgba(148, 163, 184, 0.25);
  background: rgba(255, 255, 255, 0.2);
  overflow: hidden;
}

.cheatsheet-terminal__header {
  display: flex;
  align-items: center;
  gap: 0.4rem;
  padding: 0.75rem 1rem;
  background: rgba(15, 23, 42, 0.8);
  color: #f8fafc;
  font-family: 'IBM Plex Mono', ui-monospace, SFMono-Regular, Menlo, Monaco, Consolas, monospace;
  font-size: 0.85rem;
}

.cheatsheet-terminal__dot {
  width: 0.65rem;
  height: 0.65rem;
  border-radius: 50%;
}

.cheatsheet-terminal__dot:nth-child(1) {
  background: #f87171;
}

.cheatsheet-terminal__dot:nth-child(2) {
  background: #facc15;
}

.cheatsheet-terminal__dot:nth-child(3) {
  background: #4ade80;
}

.cheatsheet-terminal__body {
  padding: 1.2rem;
  background: rgba(15, 23, 42, 0.9);
  color: #e2e8f0;
  display: flex;
  flex-direction: column;
  gap: 1rem;
  font-family: 'IBM Plex Mono', ui-monospace, SFMono-Regular, Menlo, Monaco, Consolas, monospace;
  font-size: 0.8rem;
}

.cheatsheet-terminal__block {
  display: flex;
  flex-direction: column;
  gap: 0.45rem;
}

.cheatsheet-terminal__comment {
  color: rgba(226, 232, 240, 0.7);
}

.cheatsheet-terminal__line {
  display: flex;
  gap: 0.5rem;
  align-items: baseline;
}

.cheatsheet-terminal__prompt {
  color: #38bdf8;
}

.utility-sections {
  display: flex;
  flex-direction: column;
  gap: 1.25rem;
}

.utility-section {
  display: flex;
  flex-direction: column;
  gap: 0.75rem;
  padding: 1.1rem 1.2rem;
  border-radius: 18px;
  background: rgba(255, 255, 255, 0.65);
  border: 1px solid rgba(36, 50, 74, 0.08);
}

.utility-section header {
=======
  display: flex;
  flex-direction: column;
  gap: 0.55rem;
}

.cheatsheet__item {
  display: flex;
  flex-direction: column;
  gap: 0.25rem;
  font-size: 0.78rem;
  color: var(--text);
}

.cheatsheet__item span {
  font-size: 0.7rem;
  letter-spacing: 0.12em;
  color: var(--text-dim);
  text-transform: uppercase;
}

.cheatsheet-terminal {
  background: rgba(0, 6, 10, 0.9);
  border: 1px solid rgba(57, 255, 20, 0.25);
  border-radius: 14px;
  overflow: hidden;
  display: flex;
  flex-direction: column;
}

.cheatsheet-terminal__header {
  display: flex;
  align-items: center;
  gap: 0.6rem;
  padding: 0.85rem 1rem;
  background: rgba(2, 16, 24, 0.9);
  border-bottom: 1px solid rgba(57, 255, 20, 0.18);
}

.cheatsheet-terminal__dot {
  width: 0.55rem;
  height: 0.55rem;
  border-radius: 50%;
  border: 1px solid rgba(57, 255, 20, 0.35);
}

.cheatsheet-terminal__header .cheatsheet-terminal__dot:nth-of-type(1) {
  background: #ff6b6b;
}

.cheatsheet-terminal__header .cheatsheet-terminal__dot:nth-of-type(2) {
  background: #facc15;
}

.cheatsheet-terminal__header .cheatsheet-terminal__dot:nth-of-type(3) {
  background: #34d399;
}

.cheatsheet-terminal__body {
  padding: 1.1rem 1.2rem;
  display: flex;
  flex-direction: column;
  gap: 1.1rem;
  font-family: var(--font-ibm-plex-mono), 'IBM Plex Mono', monospace;
  color: var(--text);
}

.cheatsheet-terminal__block {
  display: flex;
  flex-direction: column;
  gap: 0.35rem;
}

.cheatsheet-terminal__line {
  display: flex;
  align-items: baseline;
  gap: 0.5rem;
}

.cheatsheet-terminal__prompt {
  color: var(--accent);
}

.cheatsheet-terminal__command {
  color: var(--text);
}

.cheatsheet-terminal__comment {
  color: var(--muted);
  font-size: 0.72rem;
}

.terminal__header {
  display: flex;
  justify-content: space-between;
  align-items: flex-start;
  gap: 1.4rem;
}

.terminal__status {
  display: flex;
  align-items: center;
  gap: 0.65rem;
  text-transform: uppercase;
  letter-spacing: 0.18em;
  font-size: 0.7rem;
  color: var(--muted);
}

.terminal__indicator {
  width: 0.75rem;
  height: 0.75rem;
  border-radius: 50%;
  background: rgba(57, 255, 20, 0.18);
  box-shadow: 0 0 0 0 rgba(57, 255, 20, 0.2);
  transition: box-shadow 160ms ease, background 160ms ease;
}

.terminal__indicator[data-state='connecting'] {
  background: var(--warning);
  box-shadow: 0 0 0.8rem rgba(250, 204, 21, 0.35);
}

.terminal__indicator[data-state='connected'] {
  background: var(--accent);
  box-shadow: 0 0 0.95rem rgba(94, 252, 141, 0.45);
}

.terminal__controls {
  display: flex;
  flex-wrap: wrap;
  gap: 1rem;
  align-items: flex-end;
}

.terminal__endpoint,
.terminal__field {
>>>>>>> 9097a669
  display: flex;
  flex-direction: column;
  gap: 0.35rem;
  font-size: 0.72rem;
  text-transform: uppercase;
  letter-spacing: 0.16em;
  color: var(--muted);
}

<<<<<<< HEAD
.utility-section h3 {
  font-size: 1rem;
}

.utility-section .form-grid button {
  justify-self: start;
}

.utility-section .feedback {
  font-size: 0.8rem;
}

.cheatsheet__section details {
  border-radius: 14px;
  border: 1px solid rgba(36, 50, 74, 0.08);
  padding: 0.75rem 1rem;
  background: rgba(255, 255, 255, 0.65);
}

.cheatsheet__section summary {
  cursor: pointer;
  display: flex;
  flex-direction: column;
  gap: 0.25rem;
  font-weight: 600;
  list-style: none;
}

.cheatsheet__section summary::-webkit-details-marker {
  display: none;
}

.cheatsheet__section details[open] {
  background: rgba(255, 255, 255, 0.85);
}

@media (max-width: 1024px) {
  .chatter-app__main {
    grid-template-columns: 1fr;
  }

  .chatter-app__sidebar {
    order: -1;
  }
}

@media (max-width: 640px) {
  .chatter-app {
    padding: 1.75rem 1.1rem 2.25rem;
  }

  .panel,
  .panel--terminal {
    padding: 1.25rem;
  }

  .session-panel__row {
    grid-template-columns: 1fr;
  }

  .terminal__controls-buttons {
    flex-direction: column;
    align-items: stretch;
  }

  button {
    width: 100%;
    justify-content: center;
=======
.terminal__endpoint-value {
  border: 1px solid rgba(57, 255, 20, 0.25);
  border-radius: 10px;
  padding: 0.55rem 0.75rem;
  background: rgba(0, 6, 10, 0.75);
  min-width: 280px;
  color: var(--text);
}

.terminal__field input,
.terminal__field select {
  border: 1px solid rgba(57, 255, 20, 0.25);
  border-radius: 10px;
  padding: 0.55rem 0.7rem;
  background: rgba(0, 6, 10, 0.75);
  color: var(--text);
  font-family: var(--font-ibm-plex-mono), 'IBM Plex Mono', monospace;
  font-size: 0.84rem;
}

.terminal__field input:disabled {
  opacity: 0.45;
}

.terminal__field input:focus,
.terminal__field select:focus {
  outline: none;
  border-color: var(--accent);
  box-shadow: 0 0 0 2px rgba(57, 255, 20, 0.2);
}

.terminal__controls-buttons {
  display: flex;
  gap: 0.6rem;
  flex-wrap: wrap;
}

.terminal__options {
  width: 100%;
  border: 1px solid rgba(57, 255, 20, 0.2);
  border-radius: 12px;
  background: rgba(0, 6, 10, 0.75);
  padding: 0.75rem 0.9rem;
}

.terminal__options summary {
  cursor: pointer;
  list-style: none;
  display: flex;
  align-items: center;
  gap: 0.6rem;
  text-transform: uppercase;
  letter-spacing: 0.16em;
  font-size: 0.72rem;
  color: var(--muted);
}

.terminal__options summary::-webkit-details-marker {
  display: none;
}

.terminal__options-body {
  margin-top: 0.9rem;
  display: flex;
  flex-direction: column;
  gap: 0.9rem;
}

.terminal__target-grid {
  display: grid;
  grid-template-columns: repeat(auto-fit, minmax(180px, 1fr));
  gap: 0.9rem;
}

.terminal__target-actions {
  display: flex;
  gap: 0.7rem;
  flex-wrap: wrap;
}

.terminal__note {
  margin: 0;
  font-size: 0.72rem;
  letter-spacing: 0.16em;
  text-transform: uppercase;
  color: var(--muted);
}

.terminal__note--muted {
  color: rgba(133, 209, 180, 0.45);
}

.terminal__note--alpha {
  color: rgba(94, 252, 141, 0.75);
}

.terminal__viewport {
  position: relative;
  margin-top: 1rem;
  border: 1px solid rgba(57, 255, 20, 0.35);
  border-radius: 14px;
  background: rgba(0, 6, 10, 0.95);
  height: 320px;
  overflow: hidden;
  display: flex;
  flex-direction: column;
}

.terminal__viewport--focused {
  box-shadow: 0 0 0 2px rgba(57, 255, 20, 0.35);
}

.terminal__output {
  flex: 1;
  padding: 1rem 1.1rem 2.4rem;
  font-size: 0.85rem;
  color: var(--text);
  overflow-y: auto;
  line-height: 1.55;
  font-family: var(--font-ibm-plex-mono), 'IBM Plex Mono', monospace;
}

.terminal__line {
  margin: 0 0 0.4rem;
}

.terminal__line--info {
  color: var(--muted);
}

.terminal__line--error {
  color: var(--danger);
}

.terminal__line--incoming {
  color: var(--text);
}

.terminal__line--outgoing {
  color: var(--accent);
}

.terminal__capture {
  position: absolute;
  inset: 0;
  border: none;
  background: transparent;
  color: transparent;
}

.terminal__game {
  margin: 0.6rem 0 0;
  font-size: 0.74rem;
  letter-spacing: 0.16em;
  text-transform: uppercase;
  color: var(--muted);
}

@media (max-width: 1200px) {
  .terminal-shell__grid {
    grid-template-columns: repeat(2, minmax(0, 1fr));
  }

  .terminal-shell__header {
    grid-template-columns: 1fr;
  }

  .terminal-shell__session {
    min-height: auto;
  }
}

@media (max-width: 900px) {
  .terminal-shell {
    padding: 2.5rem 1.2rem;
  }

  .terminal-shell__frame {
    padding: 2rem 1.6rem;
  }

  .terminal-shell__grid {
    grid-template-columns: 1fr;
  }

  .terminal-shell__column {
    gap: 1.2rem;
  }

  .card {
    padding: 1.4rem 1.5rem;
  }
}

@media (prefers-reduced-motion: reduce) {
  body::before,
  body::after,
  .terminal-shell__scanlines {
    animation: none;
  }

  button,
  .button {
    transition: none;
>>>>>>> 9097a669
  }
}<|MERGE_RESOLUTION|>--- conflicted
+++ resolved
@@ -1,5 +1,4 @@
 :root {
-<<<<<<< HEAD
   color-scheme: light;
   --bg: #fdf9ff;
   --bg-accent: rgba(159, 215, 255, 0.35);
@@ -24,27 +23,6 @@
   --terminal-text: #e2e8f0;
   --terminal-muted: rgba(226, 232, 240, 0.64);
   font-family: 'Inter', 'Segoe UI', -apple-system, BlinkMacSystemFont, sans-serif;
-=======
-  color-scheme: dark;
-  --bg: #010206;
-  --bg-alt: #02111f;
-  --pane: rgba(1, 17, 26, 0.9);
-  --pane-alt: rgba(5, 25, 38, 0.92);
-  --pane-border: rgba(58, 214, 161, 0.55);
-  --pane-border-soft: rgba(58, 214, 161, 0.22);
-  --pane-shadow: rgba(58, 214, 161, 0.35);
-  --text: #ecfff0;
-  --text-strong: #ffffff;
-  --text-dim: rgba(168, 231, 201, 0.72);
-  --muted: rgba(133, 209, 180, 0.55);
-  --accent: #39ff14;
-  --accent-soft: rgba(57, 255, 20, 0.24);
-  --accent-strong: #5efc8d;
-  --warning: #facc15;
-  --danger: #ff6b6b;
-  --terminal-bg: rgba(2, 10, 14, 0.92);
-  font-family: var(--font-ibm-plex-mono), 'IBM Plex Mono', monospace;
->>>>>>> 9097a669
 }
 
 * {
@@ -55,7 +33,6 @@
   margin: 0;
   min-height: 100vh;
   background:
-<<<<<<< HEAD
     radial-gradient(circle at 20% 15%, rgba(255, 180, 211, 0.4), transparent 55%),
     radial-gradient(circle at 80% 85%, rgba(159, 215, 255, 0.35), transparent 60%),
     linear-gradient(160deg, #fdfbff 0%, #f3fbff 45%, #fef6ff 100%);
@@ -93,80 +70,11 @@
   max-width: 1200px;
   margin: 0 auto;
   padding: 2.5rem 1.5rem 3rem;
-=======
-    radial-gradient(circle at 20% 15%, rgba(57, 255, 20, 0.18), transparent 55%),
-    radial-gradient(circle at 80% 85%, rgba(0, 212, 255, 0.18), transparent 55%),
-    linear-gradient(140deg, #010b14 0%, #020206 35%, #000000 100%);
-  color: var(--text);
-  font-family: var(--font-ibm-plex-mono), 'IBM Plex Mono', monospace;
-  letter-spacing: 0.04em;
-  position: relative;
-}
-
-body::before {
-  content: '';
-  position: fixed;
-  inset: 0;
-  pointer-events: none;
-  background: repeating-linear-gradient(
-      180deg,
-      rgba(9, 20, 26, 0.18) 0px,
-      rgba(9, 20, 26, 0.18) 2px,
-      transparent 2px,
-      transparent 4px
-    ),
-    linear-gradient(180deg, rgba(57, 255, 20, 0.05), transparent);
-  mix-blend-mode: screen;
-  opacity: 0.45;
-  z-index: 1;
-}
-
-body::after {
-  content: '';
-  position: fixed;
-  inset: 0;
-  pointer-events: none;
-  background: radial-gradient(circle at center, rgba(57, 255, 20, 0.08), transparent 65%);
-  opacity: 0.55;
-  z-index: 0;
-}
-
-.terminal-shell {
-  position: relative;
-  z-index: 2;
-  min-height: 100vh;
-  display: flex;
-  justify-content: center;
-  padding: 3.5rem 1.8rem;
-}
-
-.terminal-shell__scanlines {
-  position: absolute;
-  inset: 0;
-  background: repeating-linear-gradient(180deg, rgba(0, 0, 0, 0.2) 0, rgba(0, 0, 0, 0.2) 1px, transparent 1px, transparent 3px);
-  opacity: 0.25;
-  mix-blend-mode: soft-light;
-  pointer-events: none;
-  z-index: 1;
-}
-
-.terminal-shell__frame {
-  position: relative;
-  z-index: 2;
-  width: 100%;
-  max-width: 1440px;
-  background: linear-gradient(145deg, rgba(1, 22, 33, 0.95), rgba(0, 8, 13, 0.9));
-  border: 2px solid var(--pane-border);
-  box-shadow: 0 0 40px rgba(0, 0, 0, 0.65), 0 0 80px rgba(57, 255, 20, 0.15);
-  border-radius: 22px;
-  padding: 2.75rem 2.5rem;
->>>>>>> 9097a669
   display: flex;
   flex-direction: column;
   gap: 2rem;
 }
 
-<<<<<<< HEAD
 .chatter-app__header {
   background: linear-gradient(135deg, rgba(167, 243, 161, 0.55), rgba(153, 213, 255, 0.35));
   border-radius: 28px;
@@ -402,192 +310,6 @@
 
 .feedback--success {
   color: var(--success);
-=======
-.terminal-shell__frame::before,
-.terminal-shell__frame::after {
-  content: '';
-  position: absolute;
-  border: 1px solid rgba(57, 255, 20, 0.18);
-  inset: 1.4rem;
-  border-radius: 18px;
-  pointer-events: none;
-}
-
-.terminal-shell__frame::after {
-  inset: 0.5rem;
-  border-color: rgba(57, 255, 20, 0.12);
-}
-
-.terminal-shell__header {
-  display: grid;
-  grid-template-columns: minmax(0, 1.3fr) minmax(280px, 360px);
-  gap: 2rem;
-  align-items: stretch;
-}
-
-.terminal-shell__brand {
-  background: var(--pane-alt);
-  border: 1px solid var(--pane-border);
-  border-radius: 18px;
-  padding: 1.8rem 2rem;
-  display: flex;
-  flex-direction: column;
-  gap: 0.75rem;
-  box-shadow: 0 0 0 1px rgba(57, 255, 20, 0.12), 0 20px 35px rgba(0, 0, 0, 0.45);
-}
-
-.terminal-shell__brand-code {
-  font-size: 0.75rem;
-  text-transform: uppercase;
-  letter-spacing: 0.45em;
-  color: var(--accent);
-  display: inline-flex;
-  align-items: center;
-  gap: 0.6rem;
-}
-
-.terminal-shell__brand h1 {
-  margin: 0;
-  font-size: 2.35rem;
-  text-transform: uppercase;
-  letter-spacing: 0.2em;
-  color: var(--text-strong);
-}
-
-.terminal-shell__brand p {
-  margin: 0;
-  color: var(--text-dim);
-  line-height: 1.6;
-  max-width: 720px;
-}
-
-.terminal-shell__session {
-  position: relative;
-  min-height: 100%;
-}
-
-.terminal-shell__grid {
-  display: grid;
-  grid-template-columns: 1.35fr 1.1fr 1fr;
-  gap: 1.9rem;
-  align-items: start;
-}
-
-.terminal-shell__column {
-  display: flex;
-  flex-direction: column;
-  gap: 1.75rem;
-}
-
-.card {
-  position: relative;
-  background: var(--pane);
-  border: 1px solid var(--pane-border-soft);
-  border-radius: 18px;
-  padding: 1.6rem 1.8rem;
-  color: var(--text);
-  box-shadow: 0 0 0 1px rgba(57, 255, 20, 0.08), 0 12px 28px rgba(0, 0, 0, 0.55);
-  display: flex;
-  flex-direction: column;
-  gap: 1.4rem;
-  isolation: isolate;
-}
-
-.card::before {
-  content: '';
-  position: absolute;
-  inset: 0.8rem;
-  border: 1px dashed rgba(57, 255, 20, 0.18);
-  border-radius: 14px;
-  pointer-events: none;
-}
-
-.card--terminal {
-  padding: 1.2rem 1.4rem 1.6rem;
-  gap: 1.2rem;
-  background: var(--terminal-bg);
-}
-
-.card__header {
-  display: flex;
-  align-items: center;
-  gap: 1.1rem;
-  border-bottom: 1px dashed rgba(57, 255, 20, 0.18);
-  padding-bottom: 1rem;
-}
-
-.card__glyph {
-  display: inline-flex;
-  align-items: center;
-  justify-content: center;
-  padding: 0.35rem 0.9rem;
-  border-radius: 999px;
-  border: 1px solid rgba(57, 255, 20, 0.35);
-  background: var(--accent-soft);
-  color: var(--accent);
-  font-size: 0.72rem;
-  letter-spacing: 0.3em;
-  text-transform: uppercase;
-}
-
-.card__titles {
-  display: flex;
-  flex-direction: column;
-  gap: 0.4rem;
-}
-
-.card__titles h2 {
-  margin: 0;
-  text-transform: uppercase;
-  letter-spacing: 0.18em;
-  font-size: 1.05rem;
-}
-
-.card__subtitle {
-  margin: 0;
-  color: var(--muted);
-  font-size: 0.8rem;
-  letter-spacing: 0.16em;
-  text-transform: uppercase;
-}
-
-.card__description {
-  margin: 0;
-  line-height: 1.6;
-  color: var(--text-dim);
-  font-size: 0.92rem;
-}
-
-.card__body {
-  display: flex;
-  flex-direction: column;
-  gap: 1.2rem;
-}
-
-.card__body--stacked {
-  flex: 1;
-}
-
-.card__footer {
-  display: flex;
-  gap: 0.9rem;
-  align-items: center;
-  flex-wrap: wrap;
-  border-top: 1px dashed rgba(57, 255, 20, 0.18);
-  padding-top: 1rem;
-}
-
-.card__badge {
-  display: inline-flex;
-  align-items: center;
-  padding: 0.3rem 0.75rem;
-  border-radius: 999px;
-  border: 1px solid rgba(57, 255, 20, 0.25);
-  color: var(--accent);
-  letter-spacing: 0.18em;
-  font-size: 0.68rem;
-  text-transform: uppercase;
->>>>>>> 9097a669
 }
 
 .motd {
@@ -608,7 +330,6 @@
 .session-panel {
   display: flex;
   flex-direction: column;
-<<<<<<< HEAD
   gap: 1rem;
   max-height: 420px;
   overflow-y: auto;
@@ -633,35 +354,6 @@
   flex-direction: column;
   gap: 0.65rem;
   box-shadow: inset 0 0 0 1px rgba(167, 243, 161, 0.08);
-=======
-  gap: 1.2rem;
-}
-
-.session-panel__header {
-  display: grid;
-  grid-template-columns: auto 1fr auto;
-  align-items: center;
-  gap: 1rem;
-  border-bottom: 1px dashed rgba(57, 255, 20, 0.18);
-  padding-bottom: 0.9rem;
-}
-
-.session-panel__glyph {
-  font-size: 0.72rem;
-  letter-spacing: 0.28em;
-  text-transform: uppercase;
-  padding: 0.3rem 0.8rem;
-  border-radius: 999px;
-  border: 1px solid rgba(57, 255, 20, 0.35);
-  background: rgba(57, 255, 20, 0.16);
-  color: var(--accent);
-}
-
-.session-panel__titles {
-  display: flex;
-  flex-direction: column;
-  gap: 0.35rem;
->>>>>>> 9097a669
 }
 
 .session-panel__titles h2 {
@@ -701,7 +393,6 @@
 
 .session-panel__grid {
   display: flex;
-<<<<<<< HEAD
   justify-content: space-between;
   align-items: baseline;
   gap: 0.75rem;
@@ -725,37 +416,11 @@
 .chat-message__body {
   color: var(--text);
   margin: 0;
-=======
-  flex-direction: column;
-  gap: 0.75rem;
-  margin: 0;
-}
-
-.session-panel__row {
-  display: grid;
-  grid-template-columns: 120px 1fr;
-  gap: 1.1rem;
-  align-items: baseline;
-  font-size: 0.85rem;
-}
-
-.session-panel__row dt {
-  margin: 0;
-  color: var(--muted);
-  letter-spacing: 0.16em;
-  text-transform: uppercase;
-}
-
-.session-panel__row dd {
-  margin: 0;
-  color: var(--text);
->>>>>>> 9097a669
 }
 
 .session-panel__actions {
   display: flex;
   flex-wrap: wrap;
-<<<<<<< HEAD
   gap: 0.5rem;
 }
 
@@ -814,90 +479,6 @@
 .session-panel__status--online {
   background: rgba(167, 243, 161, 0.35);
   color: #2a7a37;
-=======
-  gap: 0.8rem;
-  align-items: center;
-  border-top: 1px dashed rgba(57, 255, 20, 0.18);
-  padding-top: 0.9rem;
-}
-
-button,
-.button {
-  border: 1px solid rgba(57, 255, 20, 0.35);
-  background: linear-gradient(135deg, rgba(57, 255, 20, 0.2), rgba(57, 255, 20, 0.35));
-  color: var(--text);
-  text-transform: uppercase;
-  letter-spacing: 0.18em;
-  font-size: 0.72rem;
-  padding: 0.55rem 1.2rem;
-  border-radius: 999px;
-  cursor: pointer;
-  transition: transform 120ms ease, box-shadow 120ms ease, filter 120ms ease;
-  font-family: var(--font-ibm-plex-mono), 'IBM Plex Mono', monospace;
-}
-
-button:hover:not(:disabled) {
-  box-shadow: 0 0 14px rgba(57, 255, 20, 0.35);
-}
-
-button:active:not(:disabled) {
-  transform: translateY(1px);
-}
-
-button:disabled {
-  opacity: 0.55;
-  cursor: not-allowed;
-}
-
-.button--ghost,
-button.ghost {
-  background: transparent;
-  border-color: rgba(57, 255, 20, 0.25);
-  color: var(--text-dim);
-}
-
-button.ghost {
-  padding: 0.35rem 0.9rem;
-  letter-spacing: 0.12em;
-}
-
-.form-grid {
-  display: grid;
-  gap: 0.8rem;
-  background: rgba(2, 14, 22, 0.75);
-  border: 1px solid rgba(57, 255, 20, 0.18);
-  border-radius: 14px;
-  padding: 1.1rem 1.2rem;
-}
-
-form label {
-  font-size: 0.74rem;
-  text-transform: uppercase;
-  letter-spacing: 0.18em;
-  color: var(--muted);
-}
-
-form input,
-form select,
-form textarea {
-  width: 100%;
-  border-radius: 12px;
-  border: 1px solid rgba(57, 255, 20, 0.25);
-  background: rgba(0, 6, 10, 0.75);
-  color: var(--text);
-  padding: 0.65rem 0.75rem;
-  font-family: var(--font-ibm-plex-mono), 'IBM Plex Mono', monospace;
-  font-size: 0.88rem;
-  letter-spacing: 0.05em;
-}
-
-form input:focus,
-form select:focus,
-form textarea:focus {
-  outline: none;
-  border-color: var(--accent);
-  box-shadow: 0 0 0 2px rgba(57, 255, 20, 0.2);
->>>>>>> 9097a669
 }
 
 .session-panel__status--offline {
@@ -905,18 +486,9 @@
   color: rgba(15, 23, 42, 0.6);
 }
 
-<<<<<<< HEAD
 .session-panel__grid {
   display: grid;
   gap: 0.65rem;
-=======
-.feedback {
-  font-size: 0.72rem;
-  margin: 0;
-  text-transform: uppercase;
-  letter-spacing: 0.16em;
-  color: var(--text-dim);
->>>>>>> 9097a669
 }
 
 .session-panel__row {
@@ -928,80 +500,8 @@
   color: var(--text-soft);
 }
 
-<<<<<<< HEAD
 .session-panel__row dt {
   font-weight: 600;
-=======
-.feedback--success {
-  color: rgba(94, 252, 141, 0.9);
-}
-
-.chat-feed {
-  display: flex;
-  flex-direction: column;
-  gap: 1rem;
-  max-height: 520px;
-  overflow-y: auto;
-  padding-right: 0.4rem;
-}
-
-.chat-message {
-  border: 1px solid rgba(57, 255, 20, 0.2);
-  border-radius: 14px;
-  background: rgba(1, 10, 16, 0.85);
-  padding: 1rem 1.1rem;
-  display: flex;
-  flex-direction: column;
-  gap: 0.6rem;
-  box-shadow: inset 0 0 12px rgba(57, 255, 20, 0.05);
-}
-
-.chat-message__meta {
-  display: flex;
-  justify-content: space-between;
-  gap: 1rem;
-  align-items: baseline;
-  font-size: 0.74rem;
-  text-transform: uppercase;
-  letter-spacing: 0.16em;
-  color: var(--muted);
-}
-
-.chat-message__meta strong {
-  color: var(--text);
-}
-
-.chat-message__reply-to {
-  font-size: 0.72rem;
-  color: var(--text-dim);
-  display: flex;
-  flex-direction: column;
-  gap: 0.25rem;
-}
-
-.chat-message__body {
-  margin: 0;
-  white-space: pre-wrap;
-  line-height: 1.6;
-  font-size: 0.92rem;
-  color: var(--text);
-}
-
-.chat-message__reactions {
-  display: flex;
-  flex-wrap: wrap;
-  gap: 0.4rem;
-}
-
-.chat-message__reaction-chip {
-  border-radius: 999px;
-  border: 1px solid rgba(57, 255, 20, 0.2);
-  padding: 0.3rem 0.7rem;
-  font-size: 0.68rem;
-  letter-spacing: 0.14em;
-  text-transform: uppercase;
-  color: var(--text-dim);
->>>>>>> 9097a669
 }
 
 .session-panel__row dd {
@@ -1010,7 +510,6 @@
 
 .session-panel__actions {
   display: flex;
-<<<<<<< HEAD
   flex-wrap: wrap;
   gap: 0.6rem;
   align-items: center;
@@ -1020,20 +519,6 @@
   display: flex;
   flex-direction: column;
   gap: 1.25rem;
-=======
-  flex-direction: column;
-  gap: 1.6rem;
-}
-
-.utility-section {
-  border-radius: 16px;
-  border: 1px solid rgba(57, 255, 20, 0.2);
-  background: rgba(2, 12, 18, 0.85);
-  padding: 1.2rem 1.3rem;
-  display: flex;
-  flex-direction: column;
-  gap: 0.9rem;
->>>>>>> 9097a669
 }
 
 .terminal__header {
@@ -1042,7 +527,6 @@
   gap: 0.35rem;
 }
 
-<<<<<<< HEAD
 .terminal__status {
   display: inline-flex;
   align-items: center;
@@ -1062,22 +546,6 @@
 .terminal__indicator[data-state='connecting'] {
   background: #facc15;
   box-shadow: 0 0 0 4px rgba(250, 204, 21, 0.25);
-=======
-.utility-section h3 {
-  margin: 0;
-  text-transform: uppercase;
-  letter-spacing: 0.18em;
-  font-size: 0.82rem;
-  color: var(--accent-strong);
-}
-
-.utility-section p {
-  margin: 0;
-  font-size: 0.74rem;
-  letter-spacing: 0.12em;
-  text-transform: uppercase;
-  color: var(--muted);
->>>>>>> 9097a669
 }
 
 .terminal__indicator[data-state='connected'] {
@@ -1106,28 +574,7 @@
 .terminal__controls {
   display: flex;
   flex-direction: column;
-<<<<<<< HEAD
   gap: 0.75rem;
-=======
-  gap: 0.85rem;
-}
-
-.badge-list {
-  display: flex;
-  flex-wrap: wrap;
-  gap: 0.35rem;
-}
-
-.badge-list span {
-  background: rgba(1, 10, 16, 0.85);
-  border: 1px dashed rgba(57, 255, 20, 0.25);
-  border-radius: 999px;
-  padding: 0.35rem 0.8rem;
-  font-size: 0.68rem;
-  letter-spacing: 0.12em;
-  color: var(--text-dim);
-  text-transform: uppercase;
->>>>>>> 9097a669
 }
 
 .terminal__controls-buttons {
@@ -1157,7 +604,6 @@
 .terminal__options-body {
   display: flex;
   flex-direction: column;
-<<<<<<< HEAD
   gap: 1rem;
   margin-top: 0.85rem;
 }
@@ -1216,16 +662,6 @@
   max-height: 320px;
   overflow-y: auto;
   padding: 1rem;
-=======
-  gap: 1.2rem;
-}
-
-.cheatsheet details {
-  background: rgba(2, 12, 18, 0.85);
-  border-radius: 14px;
-  border: 1px solid rgba(57, 255, 20, 0.2);
-  padding: 1rem 1.1rem;
->>>>>>> 9097a669
 }
 
 .terminal__output {
@@ -1244,7 +680,6 @@
 
 .terminal__line {
   margin: 0;
-<<<<<<< HEAD
   white-space: pre-wrap;
 }
 
@@ -1292,27 +727,12 @@
   display: flex;
   flex-direction: column;
   gap: 0.4rem;
-=======
-  text-transform: uppercase;
-  letter-spacing: 0.18em;
-  font-size: 0.78rem;
-  color: var(--accent-strong);
-}
-
-.cheatsheet summary p {
-  margin: 0;
-  font-size: 0.7rem;
-  letter-spacing: 0.14em;
-  text-transform: uppercase;
-  color: var(--muted);
->>>>>>> 9097a669
 }
 
 .cheatsheet__list {
   list-style: none;
   margin: 0.9rem 0 0;
   padding: 0;
-<<<<<<< HEAD
   margin: 0;
   display: flex;
   flex-direction: column;
@@ -1423,144 +843,6 @@
 }
 
 .utility-section header {
-=======
-  display: flex;
-  flex-direction: column;
-  gap: 0.55rem;
-}
-
-.cheatsheet__item {
-  display: flex;
-  flex-direction: column;
-  gap: 0.25rem;
-  font-size: 0.78rem;
-  color: var(--text);
-}
-
-.cheatsheet__item span {
-  font-size: 0.7rem;
-  letter-spacing: 0.12em;
-  color: var(--text-dim);
-  text-transform: uppercase;
-}
-
-.cheatsheet-terminal {
-  background: rgba(0, 6, 10, 0.9);
-  border: 1px solid rgba(57, 255, 20, 0.25);
-  border-radius: 14px;
-  overflow: hidden;
-  display: flex;
-  flex-direction: column;
-}
-
-.cheatsheet-terminal__header {
-  display: flex;
-  align-items: center;
-  gap: 0.6rem;
-  padding: 0.85rem 1rem;
-  background: rgba(2, 16, 24, 0.9);
-  border-bottom: 1px solid rgba(57, 255, 20, 0.18);
-}
-
-.cheatsheet-terminal__dot {
-  width: 0.55rem;
-  height: 0.55rem;
-  border-radius: 50%;
-  border: 1px solid rgba(57, 255, 20, 0.35);
-}
-
-.cheatsheet-terminal__header .cheatsheet-terminal__dot:nth-of-type(1) {
-  background: #ff6b6b;
-}
-
-.cheatsheet-terminal__header .cheatsheet-terminal__dot:nth-of-type(2) {
-  background: #facc15;
-}
-
-.cheatsheet-terminal__header .cheatsheet-terminal__dot:nth-of-type(3) {
-  background: #34d399;
-}
-
-.cheatsheet-terminal__body {
-  padding: 1.1rem 1.2rem;
-  display: flex;
-  flex-direction: column;
-  gap: 1.1rem;
-  font-family: var(--font-ibm-plex-mono), 'IBM Plex Mono', monospace;
-  color: var(--text);
-}
-
-.cheatsheet-terminal__block {
-  display: flex;
-  flex-direction: column;
-  gap: 0.35rem;
-}
-
-.cheatsheet-terminal__line {
-  display: flex;
-  align-items: baseline;
-  gap: 0.5rem;
-}
-
-.cheatsheet-terminal__prompt {
-  color: var(--accent);
-}
-
-.cheatsheet-terminal__command {
-  color: var(--text);
-}
-
-.cheatsheet-terminal__comment {
-  color: var(--muted);
-  font-size: 0.72rem;
-}
-
-.terminal__header {
-  display: flex;
-  justify-content: space-between;
-  align-items: flex-start;
-  gap: 1.4rem;
-}
-
-.terminal__status {
-  display: flex;
-  align-items: center;
-  gap: 0.65rem;
-  text-transform: uppercase;
-  letter-spacing: 0.18em;
-  font-size: 0.7rem;
-  color: var(--muted);
-}
-
-.terminal__indicator {
-  width: 0.75rem;
-  height: 0.75rem;
-  border-radius: 50%;
-  background: rgba(57, 255, 20, 0.18);
-  box-shadow: 0 0 0 0 rgba(57, 255, 20, 0.2);
-  transition: box-shadow 160ms ease, background 160ms ease;
-}
-
-.terminal__indicator[data-state='connecting'] {
-  background: var(--warning);
-  box-shadow: 0 0 0.8rem rgba(250, 204, 21, 0.35);
-}
-
-.terminal__indicator[data-state='connected'] {
-  background: var(--accent);
-  box-shadow: 0 0 0.95rem rgba(94, 252, 141, 0.45);
-}
-
-.terminal__controls {
-  display: flex;
-  flex-wrap: wrap;
-  gap: 1rem;
-  align-items: flex-end;
-}
-
-.terminal__endpoint,
-.terminal__field {
->>>>>>> 9097a669
   display: flex;
   flex-direction: column;
   gap: 0.35rem;
@@ -1570,7 +852,6 @@
   color: var(--muted);
 }
 
-<<<<<<< HEAD
 .utility-section h3 {
   font-size: 1rem;
 }
@@ -1639,211 +920,5 @@
   button {
     width: 100%;
     justify-content: center;
-=======
-.terminal__endpoint-value {
-  border: 1px solid rgba(57, 255, 20, 0.25);
-  border-radius: 10px;
-  padding: 0.55rem 0.75rem;
-  background: rgba(0, 6, 10, 0.75);
-  min-width: 280px;
-  color: var(--text);
-}
-
-.terminal__field input,
-.terminal__field select {
-  border: 1px solid rgba(57, 255, 20, 0.25);
-  border-radius: 10px;
-  padding: 0.55rem 0.7rem;
-  background: rgba(0, 6, 10, 0.75);
-  color: var(--text);
-  font-family: var(--font-ibm-plex-mono), 'IBM Plex Mono', monospace;
-  font-size: 0.84rem;
-}
-
-.terminal__field input:disabled {
-  opacity: 0.45;
-}
-
-.terminal__field input:focus,
-.terminal__field select:focus {
-  outline: none;
-  border-color: var(--accent);
-  box-shadow: 0 0 0 2px rgba(57, 255, 20, 0.2);
-}
-
-.terminal__controls-buttons {
-  display: flex;
-  gap: 0.6rem;
-  flex-wrap: wrap;
-}
-
-.terminal__options {
-  width: 100%;
-  border: 1px solid rgba(57, 255, 20, 0.2);
-  border-radius: 12px;
-  background: rgba(0, 6, 10, 0.75);
-  padding: 0.75rem 0.9rem;
-}
-
-.terminal__options summary {
-  cursor: pointer;
-  list-style: none;
-  display: flex;
-  align-items: center;
-  gap: 0.6rem;
-  text-transform: uppercase;
-  letter-spacing: 0.16em;
-  font-size: 0.72rem;
-  color: var(--muted);
-}
-
-.terminal__options summary::-webkit-details-marker {
-  display: none;
-}
-
-.terminal__options-body {
-  margin-top: 0.9rem;
-  display: flex;
-  flex-direction: column;
-  gap: 0.9rem;
-}
-
-.terminal__target-grid {
-  display: grid;
-  grid-template-columns: repeat(auto-fit, minmax(180px, 1fr));
-  gap: 0.9rem;
-}
-
-.terminal__target-actions {
-  display: flex;
-  gap: 0.7rem;
-  flex-wrap: wrap;
-}
-
-.terminal__note {
-  margin: 0;
-  font-size: 0.72rem;
-  letter-spacing: 0.16em;
-  text-transform: uppercase;
-  color: var(--muted);
-}
-
-.terminal__note--muted {
-  color: rgba(133, 209, 180, 0.45);
-}
-
-.terminal__note--alpha {
-  color: rgba(94, 252, 141, 0.75);
-}
-
-.terminal__viewport {
-  position: relative;
-  margin-top: 1rem;
-  border: 1px solid rgba(57, 255, 20, 0.35);
-  border-radius: 14px;
-  background: rgba(0, 6, 10, 0.95);
-  height: 320px;
-  overflow: hidden;
-  display: flex;
-  flex-direction: column;
-}
-
-.terminal__viewport--focused {
-  box-shadow: 0 0 0 2px rgba(57, 255, 20, 0.35);
-}
-
-.terminal__output {
-  flex: 1;
-  padding: 1rem 1.1rem 2.4rem;
-  font-size: 0.85rem;
-  color: var(--text);
-  overflow-y: auto;
-  line-height: 1.55;
-  font-family: var(--font-ibm-plex-mono), 'IBM Plex Mono', monospace;
-}
-
-.terminal__line {
-  margin: 0 0 0.4rem;
-}
-
-.terminal__line--info {
-  color: var(--muted);
-}
-
-.terminal__line--error {
-  color: var(--danger);
-}
-
-.terminal__line--incoming {
-  color: var(--text);
-}
-
-.terminal__line--outgoing {
-  color: var(--accent);
-}
-
-.terminal__capture {
-  position: absolute;
-  inset: 0;
-  border: none;
-  background: transparent;
-  color: transparent;
-}
-
-.terminal__game {
-  margin: 0.6rem 0 0;
-  font-size: 0.74rem;
-  letter-spacing: 0.16em;
-  text-transform: uppercase;
-  color: var(--muted);
-}
-
-@media (max-width: 1200px) {
-  .terminal-shell__grid {
-    grid-template-columns: repeat(2, minmax(0, 1fr));
-  }
-
-  .terminal-shell__header {
-    grid-template-columns: 1fr;
-  }
-
-  .terminal-shell__session {
-    min-height: auto;
-  }
-}
-
-@media (max-width: 900px) {
-  .terminal-shell {
-    padding: 2.5rem 1.2rem;
-  }
-
-  .terminal-shell__frame {
-    padding: 2rem 1.6rem;
-  }
-
-  .terminal-shell__grid {
-    grid-template-columns: 1fr;
-  }
-
-  .terminal-shell__column {
-    gap: 1.2rem;
-  }
-
-  .card {
-    padding: 1.4rem 1.5rem;
-  }
-}
-
-@media (prefers-reduced-motion: reduce) {
-  body::before,
-  body::after,
-  .terminal-shell__scanlines {
-    animation: none;
-  }
-
-  button,
-  .button {
-    transition: none;
->>>>>>> 9097a669
   }
 }