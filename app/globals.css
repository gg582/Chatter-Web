:root {
  color-scheme: light;
  --bg: #fefcff;
  --bg-accent: rgba(174, 211, 255, 0.35);
  --surface: rgba(255, 255, 255, 0.82);
  --surface-strong: #ffffff;
  --border: rgba(55, 90, 130, 0.18);
  --border-strong: rgba(55, 90, 130, 0.28);
  --shadow-soft: 0 12px 30px rgba(108, 155, 200, 0.15);
  --shadow-strong: 0 20px 40px rgba(108, 155, 200, 0.18);
  --text: #1f2a3f;
  --text-soft: rgba(31, 42, 63, 0.82);
  --text-faint: rgba(31, 42, 63, 0.6);
  --accent-lime: #b4f39b;
  --accent-pink: #ffb7d5;
  --accent-sky: #9ed8ff;
  --warning: #facc15;
  --danger: #ef4444;
  --success: #22c55e;
  --terminal-bg: #0c1428;
  --terminal-panel: #121d37;
  --terminal-border: rgba(71, 86, 120, 0.55);
  --terminal-text: #e2e8f0;
  --terminal-muted: rgba(226, 232, 240, 0.7);
  font-family: 'Inter', 'Segoe UI', -apple-system, BlinkMacSystemFont, sans-serif;
}

* {
  box-sizing: border-box;
}

body {
  margin: 0;
  min-height: 100vh;
  background:
    radial-gradient(circle at 15% 20%, rgba(255, 183, 213, 0.45), transparent 55%),
    radial-gradient(circle at 85% 80%, rgba(158, 216, 255, 0.4), transparent 60%),
    linear-gradient(165deg, #fefcff 0%, #f1fbff 45%, #fff6fd 100%);
  color: var(--text);
  font-family: 'Inter', 'Segoe UI', -apple-system, BlinkMacSystemFont, sans-serif;
  line-height: 1.6;
}

h1,
h2,
h3,
h4,
h5,
h6 {
  margin: 0;
  color: var(--text);
  font-weight: 600;
}

p {
  margin: 0;
  color: var(--text-soft);
}

a {
  color: #2563eb;
  text-decoration: none;
}

a:hover,
a:focus-visible {
  text-decoration: underline;
<<<<<<< HEAD
}

summary {
  cursor: pointer;
}

summary::-webkit-details-marker {
  display: none;
}

=======
}

summary {
  cursor: pointer;
}

summary::-webkit-details-marker {
  display: none;
}

>>>>>>> 71388ee4
.chatter-app {
  max-width: 1120px;
  margin: 0 auto;
  padding: 2.75rem 1.5rem 3.5rem;
  display: flex;
  flex-direction: column;
  gap: 2.5rem;
}

.chatter-shell {
  background: linear-gradient(135deg, rgba(180, 243, 155, 0.5), rgba(158, 216, 255, 0.45));
  border-radius: 30px;
  border: 1px solid rgba(158, 216, 255, 0.55);
  box-shadow: 0 28px 50px rgba(158, 216, 255, 0.28);
  padding: 2.5rem 2.75rem;
  display: flex;
  flex-direction: column;
  gap: 1.75rem;
}

.shell-brand {
  display: flex;
  flex-direction: column;
  gap: 0.85rem;
  max-width: 640px;
}

.shell-brand__badge {
  align-self: flex-start;
  padding: 0.35rem 0.9rem;
  border-radius: 999px;
  background: rgba(255, 183, 213, 0.65);
  color: #7c1b5f;
  font-size: 0.78rem;
  font-weight: 600;
  text-transform: uppercase;
  letter-spacing: 0.12em;
}

.shell-brand h1 {
  font-size: 2.5rem;
  letter-spacing: -0.01em;
}

.shell-menu {
  display: flex;
  flex-wrap: wrap;
  gap: 1.25rem;
  align-items: flex-start;
}

.menu-item {
  background: var(--surface);
  border-radius: 20px;
  border: 1px solid var(--border);
  box-shadow: var(--shadow-soft);
  min-width: 220px;
  flex: 1 1 240px;
  overflow: hidden;
}

.menu-item summary {
  padding: 0.85rem 1.2rem;
  display: flex;
  align-items: center;
  justify-content: space-between;
  gap: 0.75rem;
  font-weight: 600;
  color: var(--text);
}

.menu-item summary:focus-visible {
  outline: 2px solid var(--accent-sky);
  outline-offset: 4px;
}

.menu-item summary::after {
  content: '▾';
  font-size: 0.75rem;
  color: var(--text-faint);
  transition: transform 0.2s ease;
}

.menu-item[open] summary::after {
  transform: rotate(-180deg);
}

.menu-item[open] summary {
  border-bottom: 1px solid var(--border);
  background: rgba(255, 255, 255, 0.92);
<<<<<<< HEAD
}

.menu-panel {
  padding: 1.1rem 1.2rem 1.35rem;
  display: flex;
  flex-direction: column;
  gap: 1rem;
}

.chatter-layout {
=======
}

.menu-panel {
  padding: 1.1rem 1.2rem 1.35rem;
>>>>>>> 71388ee4
  display: flex;
  flex-direction: column;
  gap: 1rem;
}

<<<<<<< HEAD
.terminal-section,
.chat-section {
  display: flex;
  flex-direction: column;
}

@media (min-width: 1080px) {
  .chatter-layout {
    display: grid;
    grid-template-columns: minmax(0, 1.25fr) minmax(0, 1fr);
    gap: 1.75rem;
  }

  .terminal-section {
    grid-column: 1 / 2;
  }

  .chat-section {
    grid-column: 2 / 3;
  }
}

.panel {
  background: var(--surface);
  border-radius: 28px;
  border: 1px solid var(--border);
  box-shadow: var(--shadow-soft);
  padding: 1.65rem;
  backdrop-filter: blur(8px);
}

.panel--chat {
  min-height: 420px;
=======
.chatter-layout {
>>>>>>> 71388ee4
  display: flex;
  flex-direction: column;
  gap: 1.25rem;
}

.terminal-section,
.chat-section {
  display: flex;
  flex-direction: column;
}

@media (min-width: 1080px) {
  .chatter-layout {
    display: grid;
    grid-template-columns: minmax(0, 1.25fr) minmax(0, 1fr);
    gap: 1.75rem;
  }

  .terminal-section {
    grid-column: 1 / 2;
  }

  .chat-section {
    grid-column: 2 / 3;
  }
}

.panel {
  background: var(--surface);
  border-radius: 28px;
  border: 1px solid var(--border);
  box-shadow: var(--shadow-soft);
  padding: 1.65rem;
  backdrop-filter: blur(8px);
}

.panel--chat {
  min-height: 420px;
  display: flex;
  flex-direction: column;
}

.panel--terminal {
  padding: 0;
  background: transparent;
  border: none;
  box-shadow: none;
}

.panel--terminal {
  padding: 0;
  background: transparent;
  border: none;
  box-shadow: none;
}

.card {
  background: var(--surface-strong);
  border-radius: 24px;
  border: 1px solid var(--border);
  box-shadow: var(--shadow-strong);
  padding: 1.5rem;
  display: flex;
  flex-direction: column;
  gap: 1.2rem;
}

.card--terminal {
  background: linear-gradient(165deg, rgba(18, 29, 55, 0.96), rgba(12, 20, 40, 0.96));
  border: 1px solid var(--terminal-border);
  color: var(--terminal-text);
  gap: 1rem;
}

.card__header {
  display: flex;
  align-items: flex-start;
  gap: 0.75rem;
}

.card__glyph {
  width: 2.2rem;
  height: 2.2rem;
  border-radius: 0.9rem;
  background: rgba(180, 243, 155, 0.55);
  display: inline-flex;
  align-items: center;
  justify-content: center;
  font-size: 0.78rem;
  letter-spacing: 0.1em;
  font-weight: 600;
  color: #2f6b33;
  text-transform: uppercase;
}

.card__titles {
  display: flex;
  flex-direction: column;
  gap: 0.35rem;
}

.card__subtitle {
  font-size: 0.92rem;
  color: var(--text-faint);
}

.card__body {
  display: flex;
  flex-direction: column;
  gap: 1rem;
}

.card__body--stacked {
  gap: 1.4rem;
}

.card__description {
  color: var(--terminal-muted);
  font-size: 0.95rem;
}

.card__footer {
  display: flex;
  align-items: center;
  justify-content: space-between;
  gap: 1rem;
}

.card button,
.button,
.menu-panel button {
  appearance: none;
  border: none;
  border-radius: 12px;
  padding: 0.6rem 1.1rem;
  font-size: 0.95rem;
  font-weight: 600;
  background: var(--accent-sky);
  color: #134064;
  cursor: pointer;
  transition: transform 0.15s ease, box-shadow 0.15s ease;
  box-shadow: 0 8px 18px rgba(158, 216, 255, 0.35);
}

.card button:hover,
.card button:focus-visible,
.button:hover,
.button:focus-visible,
.menu-panel button:hover,
.menu-panel button:focus-visible {
  transform: translateY(-1px);
  box-shadow: 0 14px 24px rgba(158, 216, 255, 0.4);
}

.button--ghost,
.menu-panel .button--ghost {
  background: rgba(255, 255, 255, 0.85);
  color: var(--text);
  box-shadow: none;
  border: 1px solid var(--border);
}

.feedback {
  font-size: 0.9rem;
  color: var(--text-faint);
}

.feedback--error {
  color: var(--danger);
}

.feedback--success {
  color: var(--success);
}

.form-grid {
  display: grid;
  gap: 0.75rem;
}

.form-grid label,
.form-grid textarea,
.form-grid select,
.form-grid input {
  font-family: inherit;
  font-size: 0.95rem;
  color: var(--text);
}

.form-grid textarea,
.form-grid input,
.form-grid select {
  border-radius: 12px;
  border: 1px solid var(--border);
  padding: 0.6rem 0.75rem;
  background: rgba(255, 255, 255, 0.92);
  box-shadow: inset 0 1px 2px rgba(15, 23, 42, 0.05);
<<<<<<< HEAD
=======
}

.card__titles {
  display: flex;
  flex-direction: column;
  gap: 0.35rem;
>>>>>>> 71388ee4
}

.card__subtitle {
  font-size: 0.9rem;
  color: var(--text-faint);
}

.card__body {
  display: flex;
  flex-direction: column;
  gap: 1.1rem;
  max-height: 420px;
  overflow-y: auto;
  padding-right: 0.5rem;
}

.chat-feed::-webkit-scrollbar {
  width: 6px;
}

.chat-feed::-webkit-scrollbar-thumb {
  background: rgba(159, 215, 255, 0.75);
  border-radius: 999px;
}

.chat-message {
  background: rgba(255, 255, 255, 0.95);
  border-radius: 16px;
  border: 1px solid rgba(55, 90, 130, 0.12);
  padding: 0.95rem 1.1rem;
  display: flex;
  flex-direction: column;
  gap: 0.6rem;
<<<<<<< HEAD
=======
}

.session-panel__status--offline {
  background: rgba(255, 107, 107, 0.18);
  color: var(--danger);
  border-color: rgba(255, 107, 107, 0.35);
>>>>>>> 71388ee4
}

.session-panel__grid {
  display: flex;
  flex-wrap: wrap;
  gap: 0.6rem;
  font-size: 0.9rem;
  color: var(--text-faint);
}

.chat-message__meta strong {
  color: var(--text);
}

.chat-message__reply-to {
  display: flex;
  flex-direction: column;
  gap: 0.4rem;
  font-size: 0.82rem;
  color: var(--text-faint);
}

.chat-message__body {
  font-size: 1rem;
  color: var(--text-soft);
}

.session-panel__actions {
  display: flex;
  flex-wrap: wrap;
  gap: 0.4rem;
}

.chat-message__reaction-chip {
  font-size: 0.75rem;
  padding: 0.2rem 0.55rem;
  border-radius: 999px;
  background: rgba(158, 216, 255, 0.35);
  color: #134064;
}

.motd {
  display: flex;
  flex-direction: column;
  gap: 0.75rem;
<<<<<<< HEAD
}

.motd__body {
  font-size: 1.05rem;
  line-height: 1.6;
  color: var(--text);
}

.session-panel {
  display: flex;
  flex-direction: column;
  gap: 1.1rem;
}

=======
}

.motd__body {
  font-size: 1.05rem;
  line-height: 1.6;
  color: var(--text);
}

.session-panel {
  display: flex;
  flex-direction: column;
  gap: 1.1rem;
}

>>>>>>> 71388ee4
.session-panel__header {
  display: flex;
  align-items: center;
  gap: 0.75rem;
}

.session-panel__glyph {
  width: 2rem;
  height: 2rem;
  border-radius: 0.8rem;
  background: rgba(158, 216, 255, 0.45);
  display: inline-flex;
  align-items: center;
  justify-content: center;
  font-size: 0.78rem;
  letter-spacing: 0.08em;
  font-weight: 600;
  text-transform: uppercase;
  color: #134064;
}

.session-panel__titles {
  display: flex;
  flex-direction: column;
  gap: 0.25rem;
<<<<<<< HEAD
}

.session-panel__status {
  margin-left: auto;
  padding: 0.35rem 0.8rem;
  border-radius: 999px;
  font-size: 0.78rem;
  font-weight: 600;
  text-transform: uppercase;
}

.session-panel__status--online {
  background: rgba(180, 243, 155, 0.6);
  color: #256029;
}

.session-panel__status--offline {
  background: rgba(255, 183, 213, 0.45);
  color: #7c1b5f;
}

.session-panel__grid {
  display: grid;
  gap: 0.8rem;
}

.session-panel__row {
  display: flex;
  justify-content: space-between;
  gap: 1rem;
  font-size: 0.92rem;
  color: var(--text-soft);
}

.session-panel__row dt {
  font-weight: 600;
  color: var(--text);
}

.session-panel__row dd {
  margin: 0;
}

.session-panel__actions {
  display: flex;
  flex-wrap: wrap;
  gap: 0.75rem;
=======
}

.session-panel__status {
  margin-left: auto;
  padding: 0.35rem 0.8rem;
  border-radius: 999px;
  font-size: 0.78rem;
  font-weight: 600;
  text-transform: uppercase;
}

.session-panel__status--online {
  background: rgba(180, 243, 155, 0.6);
  color: #256029;
}

.session-panel__status--offline {
  background: rgba(255, 183, 213, 0.45);
  color: #7c1b5f;
}

.session-panel__grid {
  display: grid;
  gap: 0.8rem;
}

.session-panel__row {
  display: flex;
  justify-content: space-between;
  gap: 1rem;
  font-size: 0.92rem;
  color: var(--text-soft);
}

.session-panel__row dt {
  font-weight: 600;
  color: var(--text);
}

.session-panel__row dd {
  margin: 0;
}

.session-panel__actions {
  display: flex;
  flex-wrap: wrap;
  gap: 0.75rem;
}

.session-panel__row dd {
  margin: 0;
>>>>>>> 71388ee4
}

.session-panel__actions {
  display: flex;
  flex-direction: column;
  gap: 1.35rem;
}

.utility-section {
  display: flex;
  flex-direction: column;
  gap: 0.8rem;
  padding: 1rem;
  border-radius: 18px;
  border: 1px solid rgba(55, 90, 130, 0.12);
  background: rgba(255, 255, 255, 0.9);
}

.utility-section header h3 {
  font-size: 1rem;
}

.utility-section header p {
  font-size: 0.85rem;
  color: var(--text-faint);
}

.ghost {
  border: none;
  background: rgba(255, 255, 255, 0.7);
  color: var(--text);
  border-radius: 10px;
  padding: 0.35rem 0.6rem;
  font-size: 0.8rem;
}

.cheatsheet {
<<<<<<< HEAD
  display: flex;
  flex-direction: column;
  gap: 1.2rem;
}

.cheatsheet__section {
=======
>>>>>>> 71388ee4
  display: flex;
  flex-direction: column;
  gap: 1.2rem;
}

<<<<<<< HEAD
=======
.cheatsheet__section {
  display: flex;
  flex-wrap: wrap;
  gap: 0.5rem;
  align-items: center;
  font-size: 0.9rem;
  color: var(--terminal-muted);
}

>>>>>>> 71388ee4
.cheatsheet__header h3 {
  font-size: 1rem;
}

.cheatsheet__header p {
  font-size: 0.9rem;
  color: var(--text-faint);
}

.cheatsheet__section details {
  border: 1px solid rgba(55, 90, 130, 0.14);
  border-radius: 14px;
  background: rgba(255, 255, 255, 0.9);
  padding: 0.75rem 1rem;
}

.cheatsheet__section summary {
  display: flex;
  flex-direction: column;
  gap: 0.2rem;
  font-weight: 600;
  color: var(--text);
}

.cheatsheet__section summary p {
  font-size: 0.85rem;
  color: var(--text-faint);
}

.cheatsheet__list {
  list-style: none;
  padding: 0;
  margin: 0;
  display: flex;
  flex-direction: column;
  gap: 0.6rem;
}

.cheatsheet__item {
  display: grid;
  gap: 0.5rem;
  grid-template-columns: minmax(0, auto) minmax(0, 1fr);
  font-size: 0.88rem;
  background: rgba(255, 255, 255, 0.95);
  border-radius: 12px;
  padding: 0.6rem 0.75rem;
  border: 1px solid rgba(55, 90, 130, 0.12);
}

.cheatsheet__item code {
  font-family: 'IBM Plex Mono', 'SFMono-Regular', Menlo, Monaco, Consolas, 'Liberation Mono', 'Courier New', monospace;
  font-size: 0.82rem;
  color: #2563eb;
}

.cheatsheet-terminal {
  border-radius: 18px;
  background: var(--terminal-panel);
  border: 1px solid var(--terminal-border);
  overflow: hidden;
  color: var(--terminal-text);
  display: flex;
  flex-direction: column;
}

.cheatsheet-terminal__header {
  display: flex;
  align-items: center;
  gap: 0.35rem;
  padding: 0.8rem 1rem;
  background: rgba(20, 31, 58, 0.85);
  font-size: 0.85rem;
}

.cheatsheet-terminal__dot {
  width: 0.65rem;
  height: 0.65rem;
  border-radius: 50%;
  background: rgba(226, 232, 240, 0.35);
}

.cheatsheet-terminal__body {
  padding: 1rem 1.2rem;
  display: flex;
  flex-direction: column;
  gap: 1rem;
  font-family: 'IBM Plex Mono', 'SFMono-Regular', Menlo, Monaco, Consolas, 'Liberation Mono', 'Courier New', monospace;
  font-size: 0.85rem;
}

.cheatsheet-terminal__comment {
  color: rgba(226, 232, 240, 0.6);
}

.cheatsheet-terminal__prompt {
  color: #38bdf8;
  margin-right: 0.45rem;
}

.cheatsheet-terminal__command {
  color: var(--terminal-text);
}

.terminal__header {
  display: flex;
  justify-content: space-between;
  gap: 1rem;
}

.terminal__status {
  display: flex;
  align-items: center;
  gap: 0.5rem;
  font-size: 0.9rem;
  color: var(--terminal-muted);
}

.terminal__indicator {
  width: 0.65rem;
  height: 0.65rem;
  border-radius: 50%;
  background: rgba(226, 232, 240, 0.3);
  box-shadow: 0 0 0 4px rgba(226, 232, 240, 0.08);
}

.terminal__indicator[data-state='connected'] {
  background: #38f8a0;
  box-shadow: 0 0 0 4px rgba(56, 248, 160, 0.2);
}

.terminal__controls {
<<<<<<< HEAD
  display: flex;
  flex-direction: column;
  gap: 1rem;
}

@media (min-width: 720px) {
  .terminal__controls {
    flex-direction: row;
    justify-content: space-between;
    align-items: center;
  }
}

.terminal__endpoint {
=======
>>>>>>> 71388ee4
  display: flex;
  flex-direction: column;
  gap: 1rem;
}

@media (min-width: 720px) {
  .terminal__controls {
    flex-direction: row;
    justify-content: space-between;
    align-items: center;
  }
}

.terminal__endpoint {
  display: flex;
  flex-direction: column;
  gap: 1rem;
  font-family: 'IBM Plex Mono', ui-monospace, SFMono-Regular, Menlo, Monaco, Consolas, monospace;
  font-size: 0.8rem;
}

.terminal__endpoint-label {
  font-size: 0.78rem;
  text-transform: uppercase;
  letter-spacing: 0.08em;
  color: var(--terminal-muted);
}

.terminal__endpoint-value {
  font-family: 'IBM Plex Mono', 'SFMono-Regular', Menlo, Monaco, Consolas, 'Liberation Mono', 'Courier New', monospace;
  font-size: 0.95rem;
}

.terminal__controls-buttons {
  display: flex;
  flex-wrap: wrap;
  gap: 0.6rem;
}

.terminal__controls-buttons button {
  background: rgba(255, 255, 255, 0.15);
  color: var(--terminal-text);
  border: 1px solid rgba(226, 232, 240, 0.12);
  box-shadow: none;
}

.terminal__options {
  border: 1px solid rgba(226, 232, 240, 0.16);
  border-radius: 18px;
  background: rgba(12, 20, 40, 0.6);
  color: var(--terminal-text);
}

.terminal__options-summary {
  padding: 0.85rem 1.1rem;
  display: flex;
  align-items: center;
  justify-content: space-between;
  font-weight: 600;
  color: var(--terminal-text);
}

.terminal__options-summary::after {
  content: '▾';
  font-size: 0.75rem;
  color: var(--terminal-muted);
}

.terminal__options[open] .terminal__options-summary::after {
  transform: rotate(-180deg);
}

.terminal__options-body {
  padding: 1rem 1.2rem 1.25rem;
  display: flex;
  flex-direction: column;
  gap: 1rem;
<<<<<<< HEAD
}

.terminal__target-form {
  display: flex;
  flex-direction: column;
  gap: 0.9rem;
}

.terminal__target-grid {
  display: grid;
  gap: 0.75rem;
}

=======
}

.terminal__target-form {
  display: flex;
  flex-direction: column;
  gap: 0.9rem;
}

.terminal__target-grid {
  display: grid;
  gap: 0.75rem;
}

>>>>>>> 71388ee4
@media (min-width: 620px) {
  .terminal__target-grid {
    grid-template-columns: repeat(3, minmax(0, 1fr));
  }
}

.terminal__field {
  display: flex;
  flex-direction: column;
  gap: 0.35rem;
}

.terminal__field-label {
  font-size: 0.78rem;
  text-transform: uppercase;
  letter-spacing: 0.08em;
  color: var(--terminal-muted);
}

.terminal__field input,
.terminal__field select {
  font-family: 'IBM Plex Mono', 'SFMono-Regular', Menlo, Monaco, Consolas, 'Liberation Mono', 'Courier New', monospace;
  border-radius: 12px;
  border: 1px solid rgba(226, 232, 240, 0.18);
  padding: 0.55rem 0.7rem;
  background: rgba(2, 12, 28, 0.65);
  color: var(--terminal-text);
}

.terminal__target-actions {
  display: flex;
  flex-wrap: wrap;
  gap: 0.6rem;
}

.terminal__target-actions button {
  background: rgba(255, 255, 255, 0.12);
  color: var(--terminal-text);
  border: 1px solid rgba(226, 232, 240, 0.18);
  box-shadow: none;
}

.terminal__note {
  font-size: 0.85rem;
  color: var(--terminal-muted);
}

.terminal__note--muted {
  font-style: italic;
}

.terminal__note--alpha {
  font-size: 0.78rem;
  text-transform: uppercase;
  letter-spacing: 0.14em;
}

.terminal__viewport {
  border-radius: 18px;
  border: 1px solid rgba(226, 232, 240, 0.18);
  background: rgba(6, 12, 24, 0.85);
  min-height: 280px;
  overflow: hidden;
  position: relative;
}

.terminal__output {
  min-height: 280px;
  padding: 1.1rem 1.2rem;
  font-family: 'IBM Plex Mono', 'SFMono-Regular', Menlo, Monaco, Consolas, 'Liberation Mono', 'Courier New', monospace;
  font-size: 0.9rem;
  color: var(--terminal-text);
  line-height: 1.45;
  white-space: pre-wrap;
}

.terminal__line {
  margin: 0;
  font-family: inherit;
  font-size: 0.9rem;
  color: var(--terminal-text);
}

.terminal__line--incoming {
  color: #8be9ff;
}

.terminal__line--outgoing {
  color: #facc15;
}

.terminal__line--error {
  color: #fb7185;
}

.terminal__capture {
  position: absolute;
<<<<<<< HEAD
  top: 0;
  left: 0;
  width: 1px;
  height: 1px;
  opacity: 0;
  pointer-events: none;
=======
  inset: 0;
  opacity: 0;
>>>>>>> 71388ee4
}

.terminal__game {
  min-height: 1.4rem;
  font-size: 0.85rem;
  color: var(--terminal-muted);
}

@media (max-width: 720px) {
  .shell-menu {
    flex-direction: column;
    align-items: stretch;
  }

  .menu-item {
    width: 100%;
    justify-content: center;
  }
}<|MERGE_RESOLUTION|>--- conflicted
+++ resolved
@@ -65,7 +65,6 @@
 a:hover,
 a:focus-visible {
   text-decoration: underline;
-<<<<<<< HEAD
 }
 
 summary {
@@ -76,18 +75,6 @@
   display: none;
 }
 
-=======
-}
-
-summary {
-  cursor: pointer;
-}
-
-summary::-webkit-details-marker {
-  display: none;
-}
-
->>>>>>> 71388ee4
 .chatter-app {
   max-width: 1120px;
   margin: 0 auto;
@@ -178,7 +165,6 @@
 .menu-item[open] summary {
   border-bottom: 1px solid var(--border);
   background: rgba(255, 255, 255, 0.92);
-<<<<<<< HEAD
 }
 
 .menu-panel {
@@ -189,18 +175,11 @@
 }
 
 .chatter-layout {
-=======
-}
-
-.menu-panel {
-  padding: 1.1rem 1.2rem 1.35rem;
->>>>>>> 71388ee4
-  display: flex;
-  flex-direction: column;
-  gap: 1rem;
-}
-
-<<<<<<< HEAD
+  display: flex;
+  flex-direction: column;
+  gap: 1rem;
+}
+
 .terminal-section,
 .chat-section {
   display: flex;
@@ -234,9 +213,6 @@
 
 .panel--chat {
   min-height: 420px;
-=======
-.chatter-layout {
->>>>>>> 71388ee4
   display: flex;
   flex-direction: column;
   gap: 1.25rem;
@@ -434,15 +410,6 @@
   padding: 0.6rem 0.75rem;
   background: rgba(255, 255, 255, 0.92);
   box-shadow: inset 0 1px 2px rgba(15, 23, 42, 0.05);
-<<<<<<< HEAD
-=======
-}
-
-.card__titles {
-  display: flex;
-  flex-direction: column;
-  gap: 0.35rem;
->>>>>>> 71388ee4
 }
 
 .card__subtitle {
@@ -476,15 +443,6 @@
   display: flex;
   flex-direction: column;
   gap: 0.6rem;
-<<<<<<< HEAD
-=======
-}
-
-.session-panel__status--offline {
-  background: rgba(255, 107, 107, 0.18);
-  color: var(--danger);
-  border-color: rgba(255, 107, 107, 0.35);
->>>>>>> 71388ee4
 }
 
 .session-panel__grid {
@@ -530,7 +488,6 @@
   display: flex;
   flex-direction: column;
   gap: 0.75rem;
-<<<<<<< HEAD
 }
 
 .motd__body {
@@ -545,22 +502,6 @@
   gap: 1.1rem;
 }
 
-=======
-}
-
-.motd__body {
-  font-size: 1.05rem;
-  line-height: 1.6;
-  color: var(--text);
-}
-
-.session-panel {
-  display: flex;
-  flex-direction: column;
-  gap: 1.1rem;
-}
-
->>>>>>> 71388ee4
 .session-panel__header {
   display: flex;
   align-items: center;
@@ -586,7 +527,6 @@
   display: flex;
   flex-direction: column;
   gap: 0.25rem;
-<<<<<<< HEAD
 }
 
 .session-panel__status {
@@ -634,59 +574,6 @@
   display: flex;
   flex-wrap: wrap;
   gap: 0.75rem;
-=======
-}
-
-.session-panel__status {
-  margin-left: auto;
-  padding: 0.35rem 0.8rem;
-  border-radius: 999px;
-  font-size: 0.78rem;
-  font-weight: 600;
-  text-transform: uppercase;
-}
-
-.session-panel__status--online {
-  background: rgba(180, 243, 155, 0.6);
-  color: #256029;
-}
-
-.session-panel__status--offline {
-  background: rgba(255, 183, 213, 0.45);
-  color: #7c1b5f;
-}
-
-.session-panel__grid {
-  display: grid;
-  gap: 0.8rem;
-}
-
-.session-panel__row {
-  display: flex;
-  justify-content: space-between;
-  gap: 1rem;
-  font-size: 0.92rem;
-  color: var(--text-soft);
-}
-
-.session-panel__row dt {
-  font-weight: 600;
-  color: var(--text);
-}
-
-.session-panel__row dd {
-  margin: 0;
-}
-
-.session-panel__actions {
-  display: flex;
-  flex-wrap: wrap;
-  gap: 0.75rem;
-}
-
-.session-panel__row dd {
-  margin: 0;
->>>>>>> 71388ee4
 }
 
 .session-panel__actions {
@@ -724,32 +611,17 @@
 }
 
 .cheatsheet {
-<<<<<<< HEAD
   display: flex;
   flex-direction: column;
   gap: 1.2rem;
 }
 
 .cheatsheet__section {
-=======
->>>>>>> 71388ee4
   display: flex;
   flex-direction: column;
   gap: 1.2rem;
 }
 
-<<<<<<< HEAD
-=======
-.cheatsheet__section {
-  display: flex;
-  flex-wrap: wrap;
-  gap: 0.5rem;
-  align-items: center;
-  font-size: 0.9rem;
-  color: var(--terminal-muted);
-}
-
->>>>>>> 71388ee4
 .cheatsheet__header h3 {
   font-size: 1rem;
 }
@@ -881,7 +753,6 @@
 }
 
 .terminal__controls {
-<<<<<<< HEAD
   display: flex;
   flex-direction: column;
   gap: 1rem;
@@ -896,8 +767,6 @@
 }
 
 .terminal__endpoint {
-=======
->>>>>>> 71388ee4
   display: flex;
   flex-direction: column;
   gap: 1rem;
@@ -975,7 +844,6 @@
   display: flex;
   flex-direction: column;
   gap: 1rem;
-<<<<<<< HEAD
 }
 
 .terminal__target-form {
@@ -989,21 +857,6 @@
   gap: 0.75rem;
 }
 
-=======
-}
-
-.terminal__target-form {
-  display: flex;
-  flex-direction: column;
-  gap: 0.9rem;
-}
-
-.terminal__target-grid {
-  display: grid;
-  gap: 0.75rem;
-}
-
->>>>>>> 71388ee4
 @media (min-width: 620px) {
   .terminal__target-grid {
     grid-template-columns: repeat(3, minmax(0, 1fr));
@@ -1101,17 +954,12 @@
 
 .terminal__capture {
   position: absolute;
-<<<<<<< HEAD
   top: 0;
   left: 0;
   width: 1px;
   height: 1px;
   opacity: 0;
   pointer-events: none;
-=======
-  inset: 0;
-  opacity: 0;
->>>>>>> 71388ee4
 }
 
 .terminal__game {
