'use client';

import { useEffect, useRef } from 'react';
import { mountChatter } from '../src/bootstrap';

export default function Home() {
  const rootRef = useRef<HTMLDivElement | null>(null);

  useEffect(() => {
    if (!rootRef.current) {
      return;
    }
    const cleanup = mountChatter(rootRef.current);
    return () => {
      cleanup();
    };
  }, []);

  return (
    <div className="chatter-app" data-chatter-root ref={rootRef}>
<<<<<<< HEAD
      <header className="chatter-shell">
        <div className="shell-brand">
          <span className="shell-brand__badge">Chatter BBS</span>
          <h1>Link your console</h1>
          <p>Hop straight into the telnet or SSH board and keep the lightweight lounge nearby.</p>
        </div>
        <nav className="shell-menu" aria-label="Lounge menu">
          <details className="menu-item" data-menu="motd">
            <summary>Message of the day</summary>
            <section className="menu-panel" data-component="motd" />
          </details>
          <details className="menu-item" data-menu="session" open>
            <summary>Your session</summary>
            <section className="menu-panel" data-component="session" />
          </details>
          <details className="menu-item" data-menu="utility">
            <summary>Utilities</summary>
            <section className="menu-panel" data-component="utility" />
          </details>
          <details className="menu-item" data-menu="cheatsheet">
            <summary>Command cheatsheet</summary>
            <section className="menu-panel" data-component="cheatsheet" />
          </details>
        </nav>
      </header>
      <main className="chatter-layout">
        <section className="terminal-section">
          <div className="panel panel--terminal" data-component="terminal" />
        </section>
        <section className="chat-section">
          <div className="panel panel--chat" data-component="chat-feed" />
        </section>
=======
      <header className="chatter-app__header">
        <p className="chatter-app__ribbon">Chatter BBS</p>
        <h1>Welcome to the lounge</h1>
        <p>
          Catch up with the community, share quick updates, and keep a terminal bridge handy for hopping into the live
          TUI room.
        </p>
      </header>
      <main className="chatter-app__main">
        <section className="panel panel--chat" data-component="chat-feed" />
        <aside className="chatter-app__sidebar">
          <section className="panel" data-component="motd" />
          <section className="panel" data-component="session" />
          <section className="panel" data-component="utility" />
          <section className="panel" data-component="cheatsheet" />
        </aside>
>>>>>>> c8fa3b2a
      </main>
      <section className="chatter-app__terminal">
        <div className="panel panel--terminal" data-component="terminal" />
      </section>
    </div>
  );
}<|MERGE_RESOLUTION|>--- conflicted
+++ resolved
@@ -18,7 +18,6 @@
 
   return (
     <div className="chatter-app" data-chatter-root ref={rootRef}>
-<<<<<<< HEAD
       <header className="chatter-shell">
         <div className="shell-brand">
           <span className="shell-brand__badge">Chatter BBS</span>
@@ -51,24 +50,6 @@
         <section className="chat-section">
           <div className="panel panel--chat" data-component="chat-feed" />
         </section>
-=======
-      <header className="chatter-app__header">
-        <p className="chatter-app__ribbon">Chatter BBS</p>
-        <h1>Welcome to the lounge</h1>
-        <p>
-          Catch up with the community, share quick updates, and keep a terminal bridge handy for hopping into the live
-          TUI room.
-        </p>
-      </header>
-      <main className="chatter-app__main">
-        <section className="panel panel--chat" data-component="chat-feed" />
-        <aside className="chatter-app__sidebar">
-          <section className="panel" data-component="motd" />
-          <section className="panel" data-component="session" />
-          <section className="panel" data-component="utility" />
-          <section className="panel" data-component="cheatsheet" />
-        </aside>
->>>>>>> c8fa3b2a
       </main>
       <section className="chatter-app__terminal">
         <div className="panel panel--terminal" data-component="terminal" />
