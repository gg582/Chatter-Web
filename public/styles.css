--- conflicted
+++ resolved
@@ -904,19 +904,11 @@
 }
 
 .terminal-chat__menu-bar {
-<<<<<<< HEAD
   position: relative;
-=======
-  position: absolute;
-  top: clamp(1rem, 3vw, 1.75rem);
-  left: clamp(1rem, 3vw, 2rem);
-  right: clamp(1rem, 3vw, 2rem);
->>>>>>> 70fd859c
   display: flex;
   align-items: center;
   justify-content: space-between;
   gap: clamp(1rem, 3vw, 1.5rem);
-<<<<<<< HEAD
   padding: 0.85rem clamp(1.2rem, 4vw, 1.85rem);
   border-radius: 18px;
   background: rgba(2, 6, 23, 0.88);
@@ -924,14 +916,6 @@
   box-shadow: 0 18px 36px rgba(2, 6, 23, 0.45);
   width: 100%;
   z-index: 20;
-=======
-  padding: 0.75rem clamp(1rem, 4vw, 1.75rem);
-  border-radius: 16px;
-  background: rgba(2, 6, 23, 0.88);
-  border: 1px solid rgba(148, 163, 184, 0.35);
-  box-shadow: 0 20px 40px rgba(2, 6, 23, 0.45);
-  z-index: 30;
->>>>>>> 70fd859c
 }
 
 .terminal-chat__menu-title {
@@ -980,7 +964,6 @@
   gap: 0.65rem;
   flex-wrap: wrap;
   justify-content: flex-end;
-<<<<<<< HEAD
 }
 
 .terminal-chat__menu-button {
@@ -1147,234 +1130,31 @@
 
 .terminal-chat__menu-tray-head {
   display: flex;
-=======
-}
-
-.terminal-chat__menu-button {
-  padding: 0.5rem 1.1rem;
-  border-radius: 12px;
-  border: 1px solid rgba(59, 130, 246, 0.4);
-  background: rgba(59, 130, 246, 0.18);
-  color: #f8fafc;
-  font-size: 0.85rem;
-  font-weight: 500;
-  transition: background 0.18s ease, color 0.18s ease, border-color 0.18s ease, box-shadow 0.18s ease;
-}
-
-.terminal-chat__menu-button--primary {
-  border-color: rgba(59, 130, 246, 0.65);
-  background: rgba(59, 130, 246, 0.32);
-  box-shadow: 0 0 0 1px rgba(59, 130, 246, 0.28);
-}
-
-.terminal-chat .terminal-chat__menu-button:not(:disabled):hover {
-  background: rgba(59, 130, 246, 0.28);
-  border-color: rgba(59, 130, 246, 0.6);
-  color: #f8fafc;
-  box-shadow: 0 0 0 1px rgba(59, 130, 246, 0.25);
-}
-
-.terminal-chat .terminal-chat__menu-button:focus-visible {
-  outline: 2px solid rgba(59, 130, 246, 0.55);
-  outline-offset: 2px;
-}
-
-.terminal-chat__fullscreen {
-  position: relative;
-  flex: 1 1 auto;
-  display: flex;
-  align-items: stretch;
-  justify-content: stretch;
-}
-
-.terminal-chat__viewport {
-  position: absolute;
-  inset: 0;
-  padding-top: clamp(4.5rem, 10vw, 6.5rem);
-  border: 1px solid var(--terminal-border);
-  border-radius: 0;
-  background: var(--terminal-bg);
-  display: flex;
-  flex-direction: column;
-  overflow: hidden;
-}
-
-.terminal-chat__output {
-  flex: 1 1 auto;
-  min-height: 0;
-  padding: clamp(1rem, 3vw, 2rem);
-  padding-bottom: clamp(7rem, 18vh, 10rem);
-  font-family: 'IBM Plex Mono', 'SFMono-Regular', Menlo, Monaco, Consolas, 'Liberation Mono', 'Courier New', monospace;
-  font-size: 0.92rem;
-  color: var(--terminal-text);
-  line-height: 1.45;
-  overflow-y: auto;
-  display: flex;
-  flex-direction: column;
-  gap: 0;
-}
-
-.terminal-chat__entry-preview {
-  position: absolute;
-  left: clamp(1rem, 3vw, 2.25rem);
-  right: clamp(1rem, 3vw, 2.25rem);
-  bottom: clamp(8.5rem, 17vh, 11rem);
-  display: flex;
-  gap: 0.75rem;
-  align-items: flex-start;
-  padding: 0.75rem 1rem;
-  border-radius: 14px;
-  background: rgba(15, 23, 42, 0.82);
-  border: 1px solid rgba(148, 163, 184, 0.35);
-  color: rgba(226, 232, 240, 0.7);
-  pointer-events: none;
-}
-
-.terminal-chat__entry-preview-caret {
-  font-weight: 700;
-  color: #38bdf8;
-}
-
-.terminal-chat__entry-preview-text {
-  margin: 0;
-  font-family: inherit;
-  font-size: 0.9rem;
-  white-space: pre-wrap;
-}
-
-.terminal-chat__keyboard {
-  position: absolute;
-  left: 50%;
-  bottom: clamp(1.25rem, 5vw, 2.25rem);
-  transform: translateX(-50%);
-  display: flex;
-  flex-direction: column;
-  gap: 0.65rem;
-  padding: 0.8rem clamp(1rem, 5vw, 2.25rem);
-  background: rgba(2, 6, 23, 0.9);
-  border: 1px solid rgba(148, 163, 184, 0.35);
-  border-radius: 20px;
-  box-shadow: 0 24px 48px rgba(2, 6, 23, 0.6);
-  max-width: min(92%, 720px);
-  z-index: 25;
-}
-
-.terminal-chat__keyboard-grid {
-  display: flex;
-  flex-wrap: wrap;
-  justify-content: center;
-  gap: 0.65rem;
-}
-
-.terminal-chat__keyboard-grid button {
-  min-width: 72px;
-  padding: 0.5rem 0.9rem;
-  border-radius: 10px;
-  border: 1px solid rgba(148, 163, 184, 0.45);
-  background: rgba(15, 23, 42, 0.95);
-  color: #f8fafc;
-  box-shadow: none;
-}
-
-.terminal-chat__keyboard-grid button:not(:disabled):hover {
-  background: rgba(59, 130, 246, 0.18);
-}
-
-.terminal-chat__keyboard-grid button:active {
-  background: rgba(59, 130, 246, 0.35);
-}
-
-.terminal-chat__keyboard-foot {
-  margin: 0;
-  font-size: 0.8rem;
-  text-align: center;
-  color: rgba(226, 232, 240, 0.7);
-}
-
-.terminal-chat__panel-backdrop {
-  position: fixed;
-  inset: 0;
-  background: rgba(2, 6, 23, 0.6);
-  opacity: 0;
-  pointer-events: none;
-  transition: opacity 0.3s ease;
-  z-index: 40;
-}
-
-.terminal-chat__panel {
-  position: fixed;
-  inset: 0;
-  display: flex;
-  justify-content: center;
-  align-items: stretch;
-  padding: clamp(1rem, 4vw, 2rem);
-  pointer-events: none;
-  z-index: 60;
-}
-
-.terminal-chat__panel-inner {
-  background: rgba(2, 6, 23, 0.96);
-  color: #e2e8f0;
-  width: min(720px, 100%);
-  max-height: 100%;
-  overflow-y: auto;
-  border-radius: 24px;
-  padding: clamp(1.5rem, 4vw, 2.25rem);
-  display: flex;
-  flex-direction: column;
-  gap: 1.75rem;
-  box-shadow: 0 32px 64px rgba(2, 6, 23, 0.55);
-  pointer-events: auto;
-}
-
-.terminal-chat__close-icon {
-  font-size: 1.3rem;
-  line-height: 1;
-}
-
-.terminal-chat__panel-head {
-  display: flex;
->>>>>>> 70fd859c
   align-items: flex-start;
   justify-content: space-between;
   gap: 1rem;
   flex-wrap: wrap;
 }
 
-<<<<<<< HEAD
 .terminal-chat__menu-tray-title {
-=======
-.terminal-chat__panel-title {
->>>>>>> 70fd859c
   display: flex;
   flex-direction: column;
   gap: 0.35rem;
 }
 
-<<<<<<< HEAD
 .terminal-chat__menu-tray-heading {
   margin: 0;
   font-size: 1.05rem;
-=======
-.terminal-chat__panel-heading {
-  margin: 0;
-  font-size: 1.1rem;
->>>>>>> 70fd859c
   font-weight: 700;
   color: #f8fafc;
 }
 
-<<<<<<< HEAD
 .terminal-chat__menu-tray-subtitle {
-=======
-.terminal-chat__panel-subtitle {
->>>>>>> 70fd859c
   margin: 0;
   font-size: 0.9rem;
   color: rgba(226, 232, 240, 0.7);
 }
 
-<<<<<<< HEAD
 .terminal-chat__menu-tray-close {
   padding: 0.35rem 0.9rem;
   border-radius: 999px;
@@ -1389,12 +1169,6 @@
   display: flex;
   flex-direction: column;
   gap: 1.65rem;
-=======
-.terminal-chat__panel-body {
-  display: flex;
-  flex-direction: column;
-  gap: 1.5rem;
->>>>>>> 70fd859c
 }
 
 .terminal-chat__panel-section {
@@ -1407,14 +1181,9 @@
   border: 1px solid rgba(148, 163, 184, 0.25);
 }
 
-<<<<<<< HEAD
 .terminal-chat__panel-section + .terminal-chat__panel-section {
   border-top: 1px solid rgba(148, 163, 184, 0.22);
   padding-top: 1.35rem;
-=======
-.terminal-chat__panel-section--status {
-  background: rgba(15, 23, 42, 0.7);
->>>>>>> 70fd859c
 }
 
 .terminal-chat__panel-section--info {
@@ -1664,7 +1433,6 @@
   border: 1px solid rgba(148, 163, 184, 0.35);
 }
 
-<<<<<<< HEAD
 .terminal-chat--menu-open .terminal-chat__menu-bar {
   border-color: rgba(59, 130, 246, 0.45);
   box-shadow: 0 24px 48px rgba(2, 6, 23, 0.55);
@@ -1731,84 +1499,6 @@
 .terminal-chat--mobile .terminal-chat__menu-tray {
   padding: clamp(1.1rem, 5vw, 1.6rem);
   max-height: none;
-=======
-.terminal-chat--menu-open .terminal-chat__panel {
-  pointer-events: auto;
-}
-
-.terminal-chat--menu-open .terminal-chat__panel-backdrop {
-  opacity: 1;
-  pointer-events: auto;
-}
-
-.terminal-chat--menu-open .terminal-chat__menu-bar {
-  border-color: rgba(59, 130, 246, 0.45);
-  box-shadow: 0 24px 48px rgba(2, 6, 23, 0.55);
-}
-
-.terminal-chat--menu-open .terminal-chat__menu-button {
-  background: rgba(59, 130, 246, 0.35);
-  border-color: rgba(59, 130, 246, 0.75);
-  box-shadow: 0 0 0 1px rgba(59, 130, 246, 0.4);
-}
-
-@media (max-width: 720px) {
-  .terminal-chat__menu-bar {
-    flex-direction: column;
-    align-items: stretch;
-    gap: 0.65rem;
-    padding: 0.85rem clamp(1rem, 6vw, 1.5rem);
-  }
-
-  .terminal-chat__menu-controls {
-    flex-direction: column;
-    align-items: stretch;
-    gap: 0.75rem;
-  }
-
-  .terminal-chat__menu-status {
-    justify-content: space-between;
-    font-size: 0.8rem;
-  }
-
-  .terminal-chat__menu-actions {
-    justify-content: stretch;
-  }
-
-  .terminal-chat__menu-button {
-    width: 100%;
-  }
-
-  .terminal-chat__viewport {
-    padding-top: clamp(5.5rem, 18vw, 7.25rem);
-  }
-
-  .terminal-chat__panel-inner {
-    border-radius: 0;
-  }
-
-  .terminal-chat__entry-preview {
-    left: clamp(0.75rem, 5vw, 1.5rem);
-    right: clamp(0.75rem, 5vw, 1.5rem);
-  }
-
-  .terminal-chat__keyboard {
-    bottom: clamp(1rem, 5vw, 1.75rem);
-    padding: 0.75rem clamp(0.85rem, 6vw, 1.5rem);
-  }
-}
-
-.terminal-chat--mobile .terminal-chat__keyboard-grid {
-  gap: 0.5rem;
-}
-
-.terminal-chat--mobile .terminal-chat__panel-inner {
-  padding: clamp(1.25rem, 5vw, 1.75rem);
-}
-
-.terminal-chat--mobile .terminal-chat__panel-section {
-  padding: 1.1rem clamp(0.9rem, 5vw, 1.4rem);
->>>>>>> 70fd859c
 }
 
 .terminal__viewport {
