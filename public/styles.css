:root {
  color-scheme: dark;
  --bg: #050505;
  --bg-accent: rgba(56, 189, 248, 0.08);
  --surface: rgba(17, 17, 17, 0.92);
  --surface-strong: #121212;
  --border: rgba(255, 255, 255, 0.08);
  --border-strong: rgba(255, 255, 255, 0.12);
  --shadow-soft: 0 16px 40px rgba(0, 0, 0, 0.45);
  --shadow-strong: 0 24px 60px rgba(0, 0, 0, 0.55);
  --text: #f3f4f6;
  --text-soft: rgba(243, 244, 246, 0.78);
  --text-faint: rgba(243, 244, 246, 0.56);
  --accent-lime: #bef264;
  --accent-pink: #f97316;
  --accent-sky: #38bdf8;
  --warning: #facc15;
  --danger: #ef4444;
  --success: #22c55e;
  --terminal-bg: #000000;
  --terminal-panel: #111111;
  --terminal-border: #2a2a2a;
  --terminal-text: #d1d5db;
  --terminal-muted: rgba(209, 213, 219, 0.72);
  font-family: 'Inter', 'Segoe UI', -apple-system, BlinkMacSystemFont, sans-serif;
}

* {
  box-sizing: border-box;
}

body {
  margin: 0;
  min-height: 100vh;
  background: var(--terminal-bg);
  color: var(--text);
  font-family: 'Inter', 'Segoe UI', -apple-system, BlinkMacSystemFont, sans-serif;
  line-height: 1.6;
}

h1,
h2,
h3,
h4,
h5,
h6 {
  margin: 0;
  color: var(--text);
  font-weight: 600;
}

p {
  margin: 0;
  color: var(--text-soft);
}

a {
  color: #38bdf8;
  text-decoration: none;
}

a:hover,
a:focus-visible {
  text-decoration: underline;
}

summary {
  cursor: pointer;
}

summary::-webkit-details-marker {
  display: none;
}

.chatter-stage {
  position: relative;
  min-height: 100dvh;
  width: 100%;
  display: flex;
  flex-direction: column;
  align-items: stretch;
  justify-content: stretch;
  background: var(--terminal-bg);
  color: var(--terminal-text);
  overflow: hidden;
}

.chatter-stage__terminal {
  position: absolute;
  inset: 0;
  z-index: 0;
  display: flex;
}

.chatter-stage__terminal > * {
  flex: 1 1 auto;
  min-height: 100%;
}

.chatter-stage__overlay {
  position: relative;
  z-index: 10;
  flex: 1 1 auto;
  padding: clamp(5rem, 12vh, 7rem) clamp(1.25rem, 4vw, 3rem) clamp(2rem, 10vh, 4rem);
  display: flex;
  flex-wrap: wrap;
  align-items: flex-start;
  justify-content: flex-end;
  gap: clamp(1rem, 2.75vw, 2rem);
  pointer-events: none;
}

.overlay-window {
  pointer-events: auto;
  width: min(28rem, 80vw);
  max-height: min(85vh, 720px);
  padding: clamp(1rem, 2vw, 1.75rem);
  border-radius: 24px;
  border: 1px solid rgba(148, 163, 184, 0.32);
  background: rgba(3, 7, 18, 0.78);
  box-shadow: 0 32px 70px rgba(2, 6, 23, 0.65);
  backdrop-filter: blur(16px);
  display: flex;
  flex-direction: column;
  gap: 1.35rem;
  overflow-y: auto;
  color: var(--terminal-text);
}

.overlay-window--utility {
  width: min(34rem, 85vw);
}

.overlay-window--cheatsheet {
  width: min(40rem, 92vw);
}

.chatter-stage.chatter-app--mobile {
  padding: 0;
}

.chatter-stage.chatter-app--mobile .chatter-stage__overlay {
  padding: clamp(0.75rem, 4vw, 1.5rem);
  justify-content: center;
  align-items: flex-end;
  gap: clamp(0.75rem, 3vw, 1.25rem);
}

.chatter-stage.chatter-app--mobile .overlay-window {
  width: 100%;
  max-height: 55vh;
  backdrop-filter: blur(22px);
}

.chatter-app {
  width: 100%;
  max-width: none;
  margin: 0 auto;
  padding: 2.75rem 1.5rem 3.5rem;
  display: flex;
  flex-direction: column;
  gap: 2.5rem;
}

.chatter-app--mobile {
  background: var(--terminal-bg);
  color: var(--terminal-text);
  min-height: 100dvh;
  padding: 0;
  gap: 0;
}

.chatter-app--mobile .chatter-shell,
.chatter-app--mobile .shell-menu,
.chatter-app--mobile .shell-brand,
.chatter-app--mobile .shell-mobile-banner {
  display: none;
}

.chatter-app--mobile .chatter-layout {
  margin: 0;
  padding: 0;
  flex: 1 1 auto;
  min-height: 100dvh;
  display: flex;
  flex-direction: column;
}

.chatter-app--mobile .terminal-section {
  flex: 1 1 auto;
  display: flex;
}

.chatter-app--mobile .panel.panel--terminal {
  margin: 0;
  width: 100%;
  min-height: 100dvh;
  border-radius: 0;
  padding: 0;
  background: var(--terminal-bg);
  border: none;
  box-shadow: none;
  display: flex;
}

.chatter-app--mobile .panel.panel--terminal > .terminal-chat {
  flex: 1 1 auto;
}

.chatter-shell {
  background: var(--surface);
  border-radius: 30px;
  border: 1px solid var(--border);
  box-shadow: var(--shadow-soft);
  padding: 2.5rem 2.75rem;
  display: flex;
  flex-direction: column;
  gap: 1.75rem;
  backdrop-filter: blur(12px);
}

.shell-brand {
  display: flex;
  flex-direction: column;
  gap: 0.85rem;
  max-width: 640px;
}

.shell-brand__badge {
  align-self: flex-start;
  padding: 0.35rem 0.9rem;
  border-radius: 999px;
  background: rgba(56, 189, 248, 0.18);
  color: var(--text);
  font-size: 0.78rem;
  font-weight: 600;
  text-transform: uppercase;
  letter-spacing: 0.12em;
}

.shell-brand h1 {
  font-size: 2.5rem;
  letter-spacing: -0.01em;
}

.shell-menu {
  display: flex;
  flex-wrap: wrap;
  gap: 1.25rem;
  align-items: flex-start;
}

.menu-item {
  background: var(--surface);
  border-radius: 20px;
  border: 1px solid var(--border);
  box-shadow: var(--shadow-soft);
  min-width: 220px;
  flex: 1 1 240px;
  overflow: hidden;
}

.menu-item summary {
  padding: 0.85rem 1.2rem;
  display: flex;
  align-items: center;
  justify-content: space-between;
  gap: 0.75rem;
  font-weight: 600;
  color: var(--text);
}

.menu-item summary:focus-visible {
  outline: 2px solid var(--accent-sky);
  outline-offset: 4px;
}

.menu-item summary::after {
  content: '▾';
  font-size: 0.75rem;
  color: var(--text-faint);
  transition: transform 0.2s ease;
}

.menu-item[open] summary::after {
  transform: rotate(-180deg);
}

.menu-item[open] summary {
  border-bottom: 1px solid var(--border);
  background: rgba(17, 17, 17, 0.92);
}

.menu-panel {
  padding: 1.1rem 1.2rem 1.35rem;
  display: flex;
  flex-direction: column;
  gap: 1rem;
}

.chatter-layout {
  display: flex;
  flex-direction: column;
  gap: 1.75rem;
  order: -1;
}

.terminal-section {
  display: flex;
  flex-direction: column;
}

@media (min-width: 1080px) {
  .chatter-layout {
    gap: 1.75rem;
  }
}

.panel {
  background: var(--surface);
  border-radius: 28px;
  border: 1px solid var(--border);
  box-shadow: var(--shadow-soft);
  padding: 1.65rem;
  backdrop-filter: blur(8px);
}

.panel--terminal {
  padding: 0;
  border-radius: 26px;
  border: 1px solid var(--terminal-border);
  background: var(--terminal-panel);
  box-shadow: var(--shadow-soft);
}

.card {
  background: var(--surface-strong);
  border-radius: 24px;
  border: 1px solid var(--border);
  box-shadow: var(--shadow-strong);
  padding: 1.5rem;
  display: flex;
  flex-direction: column;
  gap: 1.2rem;
}

.card--terminal {
  background: var(--surface-strong);
  border: 1px solid var(--border-strong);
  color: var(--text);
  position: relative;
  gap: 1.5rem;
  box-shadow: 0 18px 36px rgba(0, 0, 0, 0.45), 0 24px 54px rgba(0, 0, 0, 0.55);
}

.card__header {
  display: flex;
  align-items: flex-start;
  gap: 0.75rem;
}

.card--terminal h2 {
  color: var(--text);
  font-weight: 700;
}

.card--terminal .card__description {
  color: var(--text-soft);
}

.card__glyph {
  width: 2.2rem;
  height: 2.2rem;
  border-radius: 0.9rem;
  background: rgba(180, 243, 155, 0.55);
  display: inline-flex;
  align-items: center;
  justify-content: center;
  font-size: 0.78rem;
  letter-spacing: 0.1em;
  font-weight: 600;
  color: #2f6b33;
  text-transform: uppercase;
}

.card__titles {
  display: flex;
  flex-direction: column;
  gap: 0.35rem;
}

.card__subtitle {
  font-size: 0.92rem;
  color: var(--text-faint);
}

.card__body {
  display: flex;
  flex-direction: column;
  gap: 1rem;
}

.card__body--stacked {
  gap: 1.4rem;
}

.card__description {
  color: var(--text-soft);
  font-size: 0.95rem;
}

.card__footer {
  display: flex;
  align-items: center;
  justify-content: space-between;
  gap: 1rem;
}

.card button,
.button,
.menu-panel button {
  appearance: none;
  border: none;
  border-radius: 12px;
  padding: 0.6rem 1.1rem;
  font-size: 0.95rem;
  font-weight: 600;
  background: rgba(56, 189, 248, 0.2);
  color: var(--text);
  cursor: pointer;
  transition: transform 0.15s ease, box-shadow 0.15s ease;
  box-shadow: 0 8px 18px rgba(0, 0, 0, 0.45);
}

.card button:hover,
.card button:focus-visible,
.button:hover,
.button:focus-visible,
.menu-panel button:hover,
.menu-panel button:focus-visible {
  transform: translateY(-1px);
  box-shadow: 0 14px 28px rgba(0, 0, 0, 0.5);
}

.button--ghost,
.menu-panel .button--ghost {
  background: transparent;
  color: var(--text);
  box-shadow: none;
  border: 1px solid var(--border);
}

.feedback {
  font-size: 0.9rem;
  color: var(--text-faint);
}

.feedback--error {
  color: var(--danger);
}

.feedback--success {
  color: var(--success);
}

.form-grid {
  display: grid;
  gap: 0.85rem;
}

.form-grid label,
.form-grid textarea,
.form-grid select,
.form-grid input {
  font-family: inherit;
  font-size: 0.95rem;
  color: var(--terminal-text);
}

.form-grid textarea,
.form-grid input,
.form-grid select {
  border-radius: 12px;
  border: 1px solid rgba(148, 163, 184, 0.32);
  padding: 0.6rem 0.75rem;
  background: rgba(9, 16, 32, 0.85);
  color: var(--terminal-text);
  box-shadow: inset 0 0 0 1px rgba(15, 23, 42, 0.55);
}

.form-grid textarea::placeholder,
.form-grid input::placeholder {
  color: var(--terminal-muted);
}

.card__subtitle {
  font-size: 0.9rem;
  color: var(--text-faint);
}

.card__body {
  display: flex;
  flex-direction: column;
  gap: 1.1rem;
  max-height: 420px;
  overflow-y: auto;
  padding-right: 0.5rem;
}

.chat-feed::-webkit-scrollbar {
  width: 6px;
}

.chat-feed::-webkit-scrollbar-thumb {
  background: rgba(94, 234, 212, 0.55);
  border-radius: 999px;
}

.chat-message {
  background: rgba(10, 18, 34, 0.82);
  border-radius: 16px;
  border: 1px solid rgba(56, 78, 110, 0.32);
  padding: 0.95rem 1.1rem;
  display: flex;
  flex-direction: column;
  gap: 0.6rem;
  box-shadow: inset 0 0 0 1px rgba(15, 23, 42, 0.6);
}

.session-panel__grid {
  display: flex;
  flex-wrap: wrap;
  gap: 0.6rem;
  font-size: 0.9rem;
  color: var(--terminal-muted);
}

.chat-message__meta strong {
  color: var(--terminal-text);
}

.chat-message__reply-to {
  display: flex;
  flex-direction: column;
  gap: 0.4rem;
  font-size: 0.82rem;
  color: var(--terminal-muted);
}

.chat-message__body {
  font-size: 1rem;
  color: var(--terminal-text);
}

.session-panel__actions {
  display: flex;
  flex-wrap: wrap;
  gap: 0.65rem;
}

.chat-message__reaction-chip {
  font-size: 0.75rem;
  padding: 0.2rem 0.55rem;
  border-radius: 999px;
  background: rgba(56, 189, 248, 0.25);
  color: #38bdf8;
}

.session-panel {
  display: flex;
  flex-direction: column;
  gap: 1.1rem;
}

.session-panel__header {
  display: flex;
  align-items: center;
  gap: 0.75rem;
}

.session-panel__glyph {
  width: 2rem;
  height: 2rem;
  border-radius: 0.8rem;
  background: rgba(56, 189, 248, 0.22);
  display: inline-flex;
  align-items: center;
  justify-content: center;
  font-size: 0.78rem;
  letter-spacing: 0.08em;
  font-weight: 600;
  text-transform: uppercase;
  color: #38bdf8;
}

.session-panel__titles {
  display: flex;
  flex-direction: column;
  gap: 0.25rem;
}

.session-panel__status {
  margin-left: auto;
  padding: 0.35rem 0.8rem;
  border-radius: 999px;
  font-size: 0.78rem;
  font-weight: 600;
  text-transform: uppercase;
}

.session-panel__status--online {
  background: rgba(34, 197, 94, 0.18);
  color: #bbf7d0;
}

.session-panel__status--offline {
  background: rgba(248, 113, 113, 0.18);
  color: #fecdd3;
}

.session-panel__grid {
  display: grid;
  gap: 0.8rem;
}

.session-panel__row {
  display: flex;
  justify-content: space-between;
  gap: 1rem;
  font-size: 0.92rem;
  color: var(--text-soft);
}

.session-panel__row dt {
  font-weight: 600;
  color: var(--text);
}

.session-panel__row dd {
  margin: 0;
}

.session-panel__actions {
  display: flex;
  flex-wrap: wrap;
  gap: 0.75rem;
}

.session-panel__row {
  display: flex;
  justify-content: space-between;
  gap: 1rem;
  font-size: 0.92rem;
  color: var(--text-soft);
}

.session-panel__row dt {
  font-weight: 600;
  color: var(--text);
}

.session-panel__row dd {
  margin: 0;
}

.session-panel__actions {
  display: flex;
  flex-wrap: wrap;
  gap: 0.75rem;
}

.session-panel__actions {
  display: flex;
  flex-direction: column;
  gap: 1.35rem;
}

.utility-section {
  display: flex;
  flex-direction: column;
  gap: 0.85rem;
  padding: 1.1rem 1.25rem;
  border-radius: 18px;
  border: 1px solid rgba(56, 78, 110, 0.28);
  background: rgba(12, 20, 38, 0.72);
  box-shadow: inset 0 0 0 1px rgba(148, 163, 184, 0.08);
}

.utility-section header h3 {
  font-size: 1rem;
  color: var(--text);
}

.utility-section header p {
  font-size: 0.85rem;
  color: var(--terminal-muted);
}

.ghost {
  border: none;
  background: rgba(14, 23, 42, 0.85);
  color: var(--terminal-text);
  border-radius: 10px;
  padding: 0.35rem 0.6rem;
  font-size: 0.8rem;
  box-shadow: inset 0 0 0 1px rgba(148, 163, 184, 0.25);
}

.cheatsheet {
  display: flex;
  flex-direction: column;
  gap: 1.2rem;
}

.cheatsheet__section {
  display: flex;
  flex-direction: column;
  gap: 1.2rem;
}

.cheatsheet__header h3 {
  font-size: 1rem;
  color: var(--text);
}

.cheatsheet__header p {
  font-size: 0.9rem;
  color: var(--terminal-muted);
}

.cheatsheet__section details {
  border: 1px solid rgba(56, 78, 110, 0.3);
  border-radius: 16px;
  background: rgba(9, 16, 32, 0.78);
  padding: 0.85rem 1.1rem;
  box-shadow: inset 0 0 0 1px rgba(15, 23, 42, 0.6);
}

.cheatsheet__section summary {
  display: flex;
  flex-direction: column;
  gap: 0.2rem;
  font-weight: 600;
  color: var(--text);
}

.cheatsheet__section summary p {
  font-size: 0.85rem;
  color: var(--terminal-muted);
}

.cheatsheet__list {
  list-style: none;
  padding: 0;
  margin: 0;
  display: flex;
  flex-direction: column;
  gap: 0.6rem;
}

.cheatsheet__item {
  display: grid;
  gap: 0.5rem;
  grid-template-columns: minmax(0, auto) minmax(0, 1fr);
  font-size: 0.88rem;
  background: rgba(10, 18, 34, 0.82);
  border-radius: 12px;
  padding: 0.6rem 0.75rem;
  border: 1px solid rgba(56, 78, 110, 0.32);
}

.cheatsheet__item code {
  font-family: 'IBM Plex Mono', 'SFMono-Regular', Menlo, Monaco, Consolas, 'Liberation Mono', 'Courier New', monospace;
  font-size: 0.82rem;
  color: #38bdf8;
}

.cheatsheet-terminal {
  border-radius: 18px;
  background: var(--terminal-panel);
  border: 1px solid var(--terminal-border);
  overflow: hidden;
  color: var(--terminal-text);
  display: flex;
  flex-direction: column;
}

.cheatsheet-terminal__header {
  display: flex;
  align-items: center;
  gap: 0.35rem;
  padding: 0.8rem 1rem;
  background: rgba(20, 31, 58, 0.85);
  font-size: 0.85rem;
}

.cheatsheet-terminal__dot {
  width: 0.65rem;
  height: 0.65rem;
  border-radius: 50%;
  background: rgba(226, 232, 240, 0.35);
}

.cheatsheet-terminal__body {
  padding: 1rem 1.2rem;
  display: flex;
  flex-direction: column;
  gap: 1rem;
  font-family: 'IBM Plex Mono', 'SFMono-Regular', Menlo, Monaco, Consolas, 'Liberation Mono', 'Courier New', monospace;
  font-size: 0.85rem;
}

.cheatsheet-terminal__comment {
  color: rgba(226, 232, 240, 0.6);
}

.cheatsheet-terminal__prompt {
  color: #38bdf8;
  margin-right: 0.45rem;
}

.cheatsheet-terminal__command {
  color: var(--terminal-text);
}

.terminal-chat {
  position: fixed;
  inset: 0;
  display: flex;
  align-items: stretch;
  justify-content: stretch;
  background: var(--terminal-bg);
  color: var(--terminal-text);
  width: 100%;
  min-height: 100vh;
  border: none;
  border-radius: 0;
  box-shadow: none;
  overflow: hidden;
  z-index: 1;
}

.terminal-chat button {
  font-family: inherit;
  font-size: 0.95rem;
  font-weight: 500;
  border-radius: 8px;
  border: 1px solid var(--terminal-border);
  background: var(--terminal-panel);
  color: var(--terminal-text);
  cursor: pointer;
  transition: background 0.18s ease, color 0.18s ease, opacity 0.18s ease;
}

.terminal-chat button:disabled {
  opacity: 0.55;
  cursor: not-allowed;
}

.terminal-chat button:focus-visible {
  outline: 2px solid rgba(59, 130, 246, 0.55);
  outline-offset: 2px;
}

.terminal-chat button:not(:disabled):hover {
  background: #1a1a1a;
  color: #f8fafc;
}

.terminal-chat__icon-button {
  display: inline-flex;
  align-items: center;
  justify-content: center;
  gap: 0.4rem;
  padding: 0.55rem 0.9rem;
  background: rgba(15, 23, 42, 0.35);
  color: #f8fafc;
  border: 1px solid rgba(248, 250, 252, 0.35);
  border-radius: 999px;
  box-shadow: 0 12px 24px rgba(15, 23, 42, 0.24);
}

.terminal-chat__floating-menu-button {
  position: absolute;
  top: clamp(1rem, 3vw, 1.75rem);
  left: clamp(1rem, 4vw, 2rem);
  z-index: 30;
}

.terminal-chat__icon-label {
  position: absolute;
  width: 1px;
  height: 1px;
  margin: -1px;
  padding: 0;
  clip: rect(0, 0, 0, 0);
  overflow: hidden;
  white-space: nowrap;
}

.terminal-chat__menu-bars {
  width: 22px;
  height: 2px;
  background: currentColor;
  border-radius: 999px;
  position: relative;
  display: block;
}

.terminal-chat__menu-bars::before,
.terminal-chat__menu-bars::after {
  content: '';
  position: absolute;
  left: 0;
  width: 100%;
  height: 2px;
  background: currentColor;
  border-radius: 999px;
}

.terminal-chat__menu-bars::before {
  top: -6px;
}

.terminal-chat__menu-bars::after {
  top: 6px;
}

.terminal-chat__fullscreen {
  position: relative;
  flex: 1 1 auto;
  display: flex;
  align-items: stretch;
  justify-content: stretch;
}

.terminal-chat__viewport {
  position: absolute;
  inset: 0;
  border: 1px solid var(--terminal-border);
  border-radius: 0;
  background: var(--terminal-bg);
  display: flex;
  flex-direction: column;
  overflow: hidden;
<<<<<<< HEAD
}

.terminal-chat__output {
  flex: 1 1 auto;
  min-height: 0;
  padding: clamp(1rem, 3vw, 2rem);
  padding-bottom: clamp(7rem, 18vh, 10rem);
  font-family: 'IBM Plex Mono', 'SFMono-Regular', Menlo, Monaco, Consolas, 'Liberation Mono', 'Courier New', monospace;
  font-size: 0.92rem;
  color: var(--terminal-text);
  line-height: 1.45;
  overflow-y: auto;
  display: flex;
  flex-direction: column;
  gap: 0;
}

.terminal-chat__entry-preview {
  position: absolute;
  left: clamp(1rem, 3vw, 2.25rem);
  right: clamp(1rem, 3vw, 2.25rem);
  bottom: clamp(8.5rem, 17vh, 11rem);
  display: flex;
  gap: 0.75rem;
  align-items: flex-start;
  padding: 0.75rem 1rem;
  border-radius: 14px;
  background: rgba(15, 23, 42, 0.82);
  border: 1px solid rgba(148, 163, 184, 0.35);
  color: rgba(226, 232, 240, 0.7);
  pointer-events: none;
}

.terminal-chat__entry-preview-caret {
  font-weight: 700;
  color: #38bdf8;
}

.terminal-chat__entry-preview-text {
  margin: 0;
  font-family: inherit;
  font-size: 0.9rem;
  white-space: pre-wrap;
}

.terminal-chat__keyboard {
  position: absolute;
  left: 50%;
  bottom: clamp(1.25rem, 5vw, 2.25rem);
  transform: translateX(-50%);
  display: flex;
  flex-direction: column;
  gap: 0.65rem;
  padding: 0.8rem clamp(1rem, 5vw, 2.25rem);
  background: rgba(2, 6, 23, 0.9);
  border: 1px solid rgba(148, 163, 184, 0.35);
  border-radius: 20px;
  box-shadow: 0 24px 48px rgba(2, 6, 23, 0.6);
  max-width: min(92%, 720px);
  z-index: 25;
}

.terminal-chat__keyboard-grid {
  display: flex;
  flex-wrap: wrap;
  justify-content: center;
  gap: 0.65rem;
}

.terminal-chat__keyboard-grid button {
  min-width: 72px;
  padding: 0.5rem 0.9rem;
  border-radius: 10px;
  border: 1px solid rgba(148, 163, 184, 0.45);
  background: rgba(15, 23, 42, 0.95);
  color: #f8fafc;
  box-shadow: none;
}

.terminal-chat__keyboard-grid button:not(:disabled):hover {
  background: rgba(59, 130, 246, 0.18);
}

=======
}

.terminal-chat__output {
  flex: 1 1 auto;
  min-height: 0;
  padding: clamp(1rem, 3vw, 2rem);
  padding-bottom: clamp(7rem, 18vh, 10rem);
  font-family: 'IBM Plex Mono', 'SFMono-Regular', Menlo, Monaco, Consolas, 'Liberation Mono', 'Courier New', monospace;
  font-size: 0.92rem;
  color: var(--terminal-text);
  line-height: 1.45;
  overflow-y: auto;
  display: flex;
  flex-direction: column;
  gap: 0;
}

.terminal-chat__entry-preview {
  position: absolute;
  left: clamp(1rem, 3vw, 2.25rem);
  right: clamp(1rem, 3vw, 2.25rem);
  bottom: clamp(8.5rem, 17vh, 11rem);
  display: flex;
  gap: 0.75rem;
  align-items: flex-start;
  padding: 0.75rem 1rem;
  border-radius: 14px;
  background: rgba(15, 23, 42, 0.82);
  border: 1px solid rgba(148, 163, 184, 0.35);
  color: rgba(226, 232, 240, 0.7);
  pointer-events: none;
}

.terminal-chat__entry-preview-caret {
  font-weight: 700;
  color: #38bdf8;
}

.terminal-chat__entry-preview-text {
  margin: 0;
  font-family: inherit;
  font-size: 0.9rem;
  white-space: pre-wrap;
}

.terminal-chat__keyboard {
  position: absolute;
  left: 50%;
  bottom: clamp(1.25rem, 5vw, 2.25rem);
  transform: translateX(-50%);
  display: flex;
  flex-direction: column;
  gap: 0.65rem;
  padding: 0.8rem clamp(1rem, 5vw, 2.25rem);
  background: rgba(2, 6, 23, 0.9);
  border: 1px solid rgba(148, 163, 184, 0.35);
  border-radius: 20px;
  box-shadow: 0 24px 48px rgba(2, 6, 23, 0.6);
  max-width: min(92%, 720px);
  z-index: 25;
}

.terminal-chat__keyboard-grid {
  display: flex;
  flex-wrap: wrap;
  justify-content: center;
  gap: 0.65rem;
}

.terminal-chat__keyboard-grid button {
  min-width: 72px;
  padding: 0.5rem 0.9rem;
  border-radius: 10px;
  border: 1px solid rgba(148, 163, 184, 0.45);
  background: rgba(15, 23, 42, 0.95);
  color: #f8fafc;
  box-shadow: none;
}

.terminal-chat__keyboard-grid button:not(:disabled):hover {
  background: rgba(59, 130, 246, 0.18);
}

>>>>>>> 7daf47df
.terminal-chat__keyboard-grid button:active {
  background: rgba(59, 130, 246, 0.35);
}

.terminal-chat__keyboard-foot {
  margin: 0;
  font-size: 0.8rem;
  text-align: center;
  color: rgba(226, 232, 240, 0.7);
}

.terminal-chat__panel-backdrop {
  position: fixed;
  inset: 0;
  background: rgba(2, 6, 23, 0.6);
  opacity: 0;
  pointer-events: none;
  transition: opacity 0.3s ease;
  z-index: 40;
}

.terminal-chat__panel {
  position: fixed;
  inset: 0;
  display: flex;
  justify-content: center;
  align-items: stretch;
  padding: clamp(1rem, 4vw, 2rem);
  pointer-events: none;
  z-index: 60;
}

.terminal-chat__panel-inner {
  background: rgba(2, 6, 23, 0.96);
  color: #e2e8f0;
  width: min(720px, 100%);
  max-height: 100%;
  overflow-y: auto;
  border-radius: 24px;
  padding: clamp(1.5rem, 4vw, 2.25rem);
  display: flex;
  flex-direction: column;
  gap: 1.75rem;
  box-shadow: 0 32px 64px rgba(2, 6, 23, 0.55);
  pointer-events: auto;
}

.terminal-chat__close-icon {
  font-size: 1.3rem;
  line-height: 1;
}

.terminal-chat__panel-head {
  display: flex;
  align-items: flex-start;
  justify-content: space-between;
  gap: 1rem;
}

.terminal-chat__panel-title {
  display: flex;
  flex-direction: column;
  gap: 0.35rem;
}

.terminal-chat__panel-heading {
  margin: 0;
  font-size: 1.1rem;
  font-weight: 700;
  color: #f8fafc;
}

.terminal-chat__panel-subtitle {
  margin: 0;
  font-size: 0.9rem;
  color: rgba(226, 232, 240, 0.7);
}

.terminal-chat__panel-body {
  display: flex;
  flex-direction: column;
  gap: 1.5rem;
}

.terminal-chat__panel-section {
  display: flex;
  flex-direction: column;
  gap: 0.9rem;
  background: rgba(15, 23, 42, 0.55);
  border-radius: 18px;
  padding: 1.25rem clamp(1rem, 3vw, 1.6rem);
  border: 1px solid rgba(148, 163, 184, 0.25);
}

.terminal-chat__panel-section--status {
  background: rgba(15, 23, 42, 0.7);
}

.terminal-chat__panel-section--info {
  gap: 0.75rem;
}

.terminal-chat__panel-note {
  margin: 0;
  font-size: 0.9rem;
  color: rgba(226, 232, 240, 0.75);
  line-height: 1.5;
}

.terminal-chat__section-title {
  font-size: 0.9rem;
  text-transform: uppercase;
  letter-spacing: 0.12em;
  color: rgba(226, 232, 240, 0.72);
  margin: 0;
}
.terminal-chat__status-row {
  display: flex;
  align-items: center;
  justify-content: space-between;
  gap: 1rem;
  flex-wrap: wrap;
}

.terminal-chat__status {
  display: flex;
  align-items: center;
  gap: 0.55rem;
  font-size: 0.9rem;
  color: var(--terminal-muted);
  font-weight: 500;
}

.terminal-chat__indicator {
  width: 0.65rem;
  height: 0.65rem;
  border-radius: 999px;
  background: var(--terminal-border);
  transition: background 0.2s ease;
}

.terminal-chat__indicator[data-state='connected'] {
  background: #4ade80;
}

.terminal-chat__indicator[data-state='connecting'] {
  background: #fbbf24;
}

.terminal-chat__indicator[data-state='disconnected'] {
  background: var(--terminal-border);
}

.terminal-chat__status-actions {
  display: flex;
  gap: 0.6rem;
  flex-wrap: wrap;
}

.terminal-chat__status-actions button {
  padding: 0.45rem 1rem;
  background: rgba(15, 23, 42, 0.9);
  border: 1px solid rgba(148, 163, 184, 0.35);
  color: #f8fafc;
}

.terminal-chat__endpoint {
  display: flex;
  flex-direction: column;
  gap: 0.3rem;
}

.terminal-chat__endpoint-label {
  font-size: 0.75rem;
  text-transform: uppercase;
  letter-spacing: 0.12em;
  color: var(--terminal-muted);
  font-weight: 600;
}

.terminal-chat__endpoint-value {
  font-family: 'IBM Plex Mono', 'SFMono-Regular', Menlo, Monaco, Consolas, 'Liberation Mono', 'Courier New', monospace;
  font-size: 0.96rem;
  font-weight: 600;
  color: var(--terminal-text);
}

.terminal-chat__conversation-note {
  font-size: 0.9rem;
  color: rgba(226, 232, 240, 0.72);
  margin: 0;
}

.terminal-chat__panel-section--status .terminal-chat__conversation-note {
  color: rgba(226, 232, 240, 0.65);
}

.terminal-chat__game {
  margin: 0;
  font-size: 0.9rem;
  color: rgba(226, 232, 240, 0.7);
}

.terminal-chat__field {
  display: flex;
  flex-direction: column;
  gap: 0.45rem;
}

.terminal-chat__field-label {
  font-size: 0.8rem;
  text-transform: uppercase;
  letter-spacing: 0.08em;
  color: rgba(226, 232, 240, 0.6);
}

.terminal-chat__field input,
.terminal-chat__field select {
  width: 100%;
  padding: 0.65rem 0.85rem;
  border-radius: 12px;
  border: 1px solid rgba(148, 163, 184, 0.35);
  background: rgba(15, 23, 42, 0.85);
  color: #f8fafc;
  font-size: 0.95rem;
}

.terminal-chat__field input:focus,
.terminal-chat__field select:focus {
  border-color: rgba(59, 130, 246, 0.55);
  outline: none;
  box-shadow: 0 0 0 2px rgba(59, 130, 246, 0.2);
}

.terminal-chat__target-form {
  display: flex;
  flex-direction: column;
  gap: 1rem;
}

.terminal-chat__target-grid {
  display: grid;
  gap: 0.9rem;
  grid-template-columns: repeat(auto-fit, minmax(160px, 1fr));
}

.terminal-chat__target-actions {
  display: flex;
  flex-wrap: wrap;
  gap: 0.75rem;
}

.terminal-chat__target-actions button {
  padding: 0.5rem 1.1rem;
  background: rgba(15, 23, 42, 0.88);
  border: 1px solid rgba(148, 163, 184, 0.35);
  color: #f8fafc;
}

.terminal-chat__hint {
  font-size: 0.85rem;
  color: rgba(226, 232, 240, 0.7);
  margin: 0;
}

.terminal-chat__entry-head {
  display: flex;
  align-items: center;
  justify-content: space-between;
  gap: 1rem;
  flex-wrap: wrap;
}

.terminal-chat__focus {
  padding: 0.45rem 0.95rem;
  background: transparent;
  color: #f8fafc;
  border: 1px solid rgba(148, 163, 184, 0.35);
}

.terminal-chat__entry-status {
  flex: 1 1 auto;
  text-align: right;
  font-size: 0.85rem;
  color: rgba(226, 232, 240, 0.7);
  margin: 0;
}

.terminal-chat__entry-form {
  display: flex;
  flex-direction: column;
  gap: 0.85rem;
}

.terminal-chat__entry-field {
  display: flex;
  flex-direction: column;
  gap: 0.45rem;
}

.terminal-chat__entry-label {
  position: absolute;
  width: 1px;
  height: 1px;
  padding: 0;
  margin: -1px;
  clip: rect(0, 0, 0, 0);
  overflow: hidden;
  white-space: nowrap;
}

.terminal-chat__entry-textarea {
  min-height: 140px;
  border-radius: 12px;
  border: 1px solid rgba(148, 163, 184, 0.35);
  padding: 0.9rem 1rem;
  font-family: 'IBM Plex Mono', 'SFMono-Regular', Menlo, Monaco, Consolas, 'Liberation Mono', 'Courier New', monospace;
  font-size: 0.95rem;
  resize: vertical;
  background: rgba(15, 23, 42, 0.85);
  color: #f8fafc;
}

.terminal-chat__entry-textarea:focus {
  border-color: rgba(59, 130, 246, 0.55);
  outline: none;
  box-shadow: 0 0 0 2px rgba(59, 130, 246, 0.2);
}

.terminal-chat__entry-actions {
  display: flex;
  gap: 0.75rem;
  flex-wrap: wrap;
}

.terminal-chat__entry-actions button[data-terminal-entry-send] {
  background: rgba(59, 130, 246, 0.2);
  border: 1px solid rgba(59, 130, 246, 0.4);
}

.terminal-chat__entry-actions button[data-terminal-entry-clear] {
  background: transparent;
  border: 1px solid rgba(148, 163, 184, 0.35);
}

.terminal-chat--menu-open .terminal-chat__panel {
  pointer-events: auto;
}

.terminal-chat--menu-open .terminal-chat__panel-backdrop {
  opacity: 1;
  pointer-events: auto;
}

.terminal-chat--menu-open .terminal-chat__floating-menu-button {
  opacity: 0;
  pointer-events: none;
}

@media (max-width: 720px) {
  .terminal-chat__panel-inner {
    border-radius: 0;
  }

  .terminal-chat__entry-preview {
    left: clamp(0.75rem, 5vw, 1.5rem);
    right: clamp(0.75rem, 5vw, 1.5rem);
  }

  .terminal-chat__keyboard {
    bottom: clamp(1rem, 5vw, 1.75rem);
    padding: 0.75rem clamp(0.85rem, 6vw, 1.5rem);
  }
}

.terminal-chat--mobile .terminal-chat__keyboard-grid {
  gap: 0.5rem;
}

.terminal-chat--mobile .terminal-chat__panel-inner {
  padding: clamp(1.25rem, 5vw, 1.75rem);
}

.terminal-chat--mobile .terminal-chat__panel-section {
  padding: 1.1rem clamp(0.9rem, 5vw, 1.4rem);
}

.terminal__viewport {
  border-radius: 0;
  border: 1px solid var(--terminal-border);
  background: var(--terminal-bg);
  width: 100%;
  height: 100%;
  min-height: 100%;
  overflow: hidden;
  position: relative;
  display: flex;
  flex-direction: column;
  flex: 1 1 auto;
  min-height: 0;
}

.terminal__output {
  flex: 1 1 auto;
  min-height: 0;
  padding: 0;
  font-family: 'IBM Plex Mono', 'SFMono-Regular', Menlo, Monaco, Consolas, 'Liberation Mono', 'Courier New', monospace;
  font-size: 0.92rem;
  color: var(--terminal-text);
  background: transparent;
  line-height: 1.45;
  white-space: pre-wrap;
  overflow-y: auto;
  display: flex;
  flex-direction: column;
  gap: 0;
  align-items: stretch;
}

.terminal__entry-status--muted {
  color: rgba(59, 130, 246, 0.75);
}

.terminal__entry-status--error {
  color: #f87171;
  font-weight: 600;
}

.terminal__note {
  font-style: normal;
}

.terminal__note--muted {
  color: rgba(148, 163, 184, 0.75);
}

.terminal__note--error {
  color: #f87171;
  font-weight: 600;
}

.terminal__entry--focused {
  outline: 2px solid rgba(59, 130, 246, 0.4);
  outline-offset: 4px;
}

.terminal__viewport {
  border-radius: 0;
  border: 1px solid var(--terminal-border);
  background: var(--terminal-bg);
  min-height: 432px;
  height: clamp(432px, 72vh, 936px);
  overflow: hidden;
  position: relative;
  display: flex;
  flex-direction: column;
  flex: 1 1 auto;
  min-height: 0;
}

.terminal__output {
  flex: 1 1 auto;
  min-height: 0;
  padding: 0;
  font-family: 'IBM Plex Mono', 'SFMono-Regular', Menlo, Monaco, Consolas, 'Liberation Mono', 'Courier New', monospace;
  font-size: 0.92rem;
  color: var(--terminal-text);
  background: transparent;
  line-height: 1.45;
  white-space: pre-wrap;
  overflow-y: auto;
  display: flex;
  flex-direction: column;
  gap: 0;
  align-items: stretch;
}

.terminal-chat__entry-preview {
  display: flex;
  gap: 0.75rem;
  align-items: flex-start;
  padding: 0.75rem 1rem;
  background: transparent;
  border-top: 1px solid var(--terminal-border);
  font-family: 'IBM Plex Mono', 'SFMono-Regular', Menlo, Monaco, Consolas, 'Liberation Mono', 'Courier New', monospace;
  font-size: 0.92rem;
  color: var(--terminal-text);
  line-height: 1.45;
  max-height: min(40vh, 320px);
  overflow-y: auto;
}

.terminal-chat__entry-preview-caret {
  font-weight: 600;
  color: var(--terminal-muted);
  margin-top: 0.15rem;
}

.terminal-chat__entry-preview-text {
  margin: 0;
  flex: 1 1 auto;
  white-space: pre-wrap;
  word-break: break-word;
}

.terminal-chat__entry-preview[data-preview-state='multiline'] .terminal-chat__entry-preview-caret {
  margin-top: 0.35rem;
}

.terminal-chat__mobile-note {
  font-size: 0.9rem;
  color: var(--terminal-muted);
  line-height: 1.45;
}

.terminal-chat--mobile {
  background: var(--terminal-bg);
  border: none;
  border-radius: 0;
  box-shadow: none;
  min-height: 100dvh;
}

.terminal-chat--mobile .terminal-chat__header {
  align-items: flex-start;
  flex-direction: column;
  gap: 0.75rem;
  padding: 1rem;
  background: transparent;
  border-bottom: 1px solid rgba(148, 163, 184, 0.25);
}

.terminal-chat--mobile .terminal-chat__title-group {
  gap: 0.45rem;
}

.terminal-chat--mobile .terminal-chat__status {
  justify-content: flex-start;
}

.terminal-chat--mobile .terminal-chat__header-actions {
  width: 100%;
  display: grid;
  grid-template-columns: repeat(2, minmax(0, 1fr));
  gap: 0.75rem;
}

.terminal-chat--mobile .terminal-chat__header-actions button {
  padding: 0.75rem 1rem;
  font-size: 1.05rem;
}

.terminal-chat--mobile .terminal-chat__layout {
  flex: 1 1 auto;
  min-height: 0;
  gap: 0;
}

.terminal-chat--mobile .terminal-chat__conversation {
  flex: 1 1 auto;
  padding: 1rem;
  gap: 0.75rem;
}

.terminal-chat--mobile .terminal-chat__conversation-note {
  font-size: 0.9rem;
  line-height: 1.45;
}

.terminal-chat--mobile .terminal__output::-webkit-scrollbar {
  width: 8px;
}

.terminal__output::-webkit-scrollbar-thumb {
  background: rgba(59, 130, 246, 0.25);
  border-radius: 999px;
}

.terminal__line {
  margin: 0;
  padding: 0;
  font-family: inherit;
  font-size: inherit;
  color: inherit;
  background: transparent;
  border-radius: 0;
  position: relative;
  z-index: 0;
  display: block;
  max-width: none;
  width: 100%;
  box-shadow: none;
  white-space: pre-wrap;
  word-break: break-word;
}

.terminal__segment {
  display: inline;
}

.terminal__segment--background {
  position: relative;
  display: inline-block;
  vertical-align: top;
  isolation: isolate;
}

.terminal__segment--background::before {
  content: '';
  position: absolute;
  left: 0;
  right: 0;
  top: calc((1.45 - 1) * -0.5em);
  bottom: calc((1.45 - 1) * -0.5em);
  background: var(--segment-bg, transparent);
  z-index: -1;
}

.terminal__line--trailing-background::after {
  content: '';
  position: absolute;
  inset: 0;
  background: var(--terminal-trailing-bg, transparent);
  z-index: -2;
}

.terminal__line--incoming {
  background: transparent;
  color: #bae6fd;
  align-self: stretch;
  box-shadow: none;
}

.terminal__line--outgoing {
  background: transparent;
  color: #f8fafc;
  align-self: stretch;
  box-shadow: none;
}

.terminal__line--error {
  background: transparent;
  color: #fecaca;
  align-self: stretch;
  box-shadow: none;
}

.terminal__line--ascii-art {
  white-space: pre;
  overflow-x: auto;
}

.terminal-chat--game .terminal__output {
  background: rgba(4, 9, 20, 0.95);
}

.terminal-chat--game .terminal__line {
  color: #cbd5f5;
}

.terminal-chat--game .terminal__line--incoming,
.terminal-chat--game .terminal__line--outgoing,
.terminal-chat--game .terminal__line--error,
.terminal-chat--game .terminal__line--ascii-art {
  color: inherit;
}

.terminal__line--info {
  background: transparent;
  color: #bfdbfe;
  align-self: stretch;
  box-shadow: none;
}
.terminal__capture {
  position: absolute;
  top: 50%;
  left: 50%;
  width: 1px;
  height: 1px;
  opacity: 0;
  pointer-events: none;
  transform: translate(-50%, -50%);
}

.terminal__game {
  min-height: 1.4rem;
  font-size: 0.85rem;
  color: var(--text);
  font-weight: 600;
}

@media (max-width: 720px) {
  .shell-menu {
    flex-direction: column;
    align-items: stretch;
  }

  .menu-item {
    width: 100%;
    justify-content: center;
  }
}<|MERGE_RESOLUTION|>--- conflicted
+++ resolved
@@ -943,7 +943,6 @@
   display: flex;
   flex-direction: column;
   overflow: hidden;
-<<<<<<< HEAD
 }
 
 .terminal-chat__output {
@@ -1027,91 +1026,6 @@
   background: rgba(59, 130, 246, 0.18);
 }
 
-=======
-}
-
-.terminal-chat__output {
-  flex: 1 1 auto;
-  min-height: 0;
-  padding: clamp(1rem, 3vw, 2rem);
-  padding-bottom: clamp(7rem, 18vh, 10rem);
-  font-family: 'IBM Plex Mono', 'SFMono-Regular', Menlo, Monaco, Consolas, 'Liberation Mono', 'Courier New', monospace;
-  font-size: 0.92rem;
-  color: var(--terminal-text);
-  line-height: 1.45;
-  overflow-y: auto;
-  display: flex;
-  flex-direction: column;
-  gap: 0;
-}
-
-.terminal-chat__entry-preview {
-  position: absolute;
-  left: clamp(1rem, 3vw, 2.25rem);
-  right: clamp(1rem, 3vw, 2.25rem);
-  bottom: clamp(8.5rem, 17vh, 11rem);
-  display: flex;
-  gap: 0.75rem;
-  align-items: flex-start;
-  padding: 0.75rem 1rem;
-  border-radius: 14px;
-  background: rgba(15, 23, 42, 0.82);
-  border: 1px solid rgba(148, 163, 184, 0.35);
-  color: rgba(226, 232, 240, 0.7);
-  pointer-events: none;
-}
-
-.terminal-chat__entry-preview-caret {
-  font-weight: 700;
-  color: #38bdf8;
-}
-
-.terminal-chat__entry-preview-text {
-  margin: 0;
-  font-family: inherit;
-  font-size: 0.9rem;
-  white-space: pre-wrap;
-}
-
-.terminal-chat__keyboard {
-  position: absolute;
-  left: 50%;
-  bottom: clamp(1.25rem, 5vw, 2.25rem);
-  transform: translateX(-50%);
-  display: flex;
-  flex-direction: column;
-  gap: 0.65rem;
-  padding: 0.8rem clamp(1rem, 5vw, 2.25rem);
-  background: rgba(2, 6, 23, 0.9);
-  border: 1px solid rgba(148, 163, 184, 0.35);
-  border-radius: 20px;
-  box-shadow: 0 24px 48px rgba(2, 6, 23, 0.6);
-  max-width: min(92%, 720px);
-  z-index: 25;
-}
-
-.terminal-chat__keyboard-grid {
-  display: flex;
-  flex-wrap: wrap;
-  justify-content: center;
-  gap: 0.65rem;
-}
-
-.terminal-chat__keyboard-grid button {
-  min-width: 72px;
-  padding: 0.5rem 0.9rem;
-  border-radius: 10px;
-  border: 1px solid rgba(148, 163, 184, 0.45);
-  background: rgba(15, 23, 42, 0.95);
-  color: #f8fafc;
-  box-shadow: none;
-}
-
-.terminal-chat__keyboard-grid button:not(:disabled):hover {
-  background: rgba(59, 130, 246, 0.18);
-}
-
->>>>>>> 7daf47df
 .terminal-chat__keyboard-grid button:active {
   background: rgba(59, 130, 246, 0.35);
 }
